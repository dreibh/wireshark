/* packet-oran.c
 * Routines for O-RAN fronthaul UC-plane dissection
 * Copyright 2020, Jan Schiefer, Keysight Technologies, Inc.
 *
 * Wireshark - Network traffic analyzer
 * By Gerald Combs <gerald@wireshark.org>
 * Copyright 1998 Gerald Combs
 *
 * SPDX-License-Identifier: GPL-2.0-or-later
 */

 /*
   * Dissector for the O-RAN Fronthaul CUS protocol specification.
   * The current implementation is based on the
   * ORAN-WG4.CUS.0-v01.00 specification, dated 2019/01/31.
   * N.B. by now, descriptions have been taken from a variety of versions, so some section number references
   * referring to earlier specs are now out of date.
   */
#include <config.h>

#include <epan/packet.h>
#include <epan/expert.h>
#include <epan/prefs.h>
#include <epan/proto.h>

/* TODO:
 * - sequence analysis based on sequence Id.  N.B. separate counts per antenna for spatial stream (eAxC Id), plane, direction
 * - tap stats by flow?
 * - for U-Plane, track back to last C-Plane frame for that eAxC
 *     - use upCompHdr values from C-Plane if not overridden by U-Plane?
 * - Radio transport layer (eCPRI) fragmentation / reassembly
 * - Detect signs of application layer fragmentation?
 * - Not handling M-plane setting for "little endian byte order" as applied to IQ samples and beam weights
 * - Really long long text in some items will not be displayed.  Try to summarise/truncate.
 */

/* Prototypes */
void proto_reg_handoff_oran(void);
void proto_register_oran(void);

/* Initialize the protocol and registered fields */
static int proto_oran = -1;

static int hf_oran_du_port_id = -1;
static int hf_oran_bandsector_id = -1;
static int hf_oran_cc_id = -1;
static int hf_oran_ru_port_id = -1;
static int hf_oran_sequence_id = -1;
static int hf_oran_e_bit = -1;
static int hf_oran_subsequence_id = -1;

static int hf_oran_data_direction = -1;
static int hf_oran_payload_version = -1;
static int hf_oran_filter_index = -1;
static int hf_oran_frame_id = -1;
static int hf_oran_subframe_id = -1;
static int hf_oran_slot_id = -1;
static int hf_oran_slot_within_frame = -1;
static int hf_oran_start_symbol_id = -1;
static int hf_oran_numberOfSections = -1;
static int hf_oran_sectionType = -1;

static int hf_oran_udCompHdr = -1;
static int hf_oran_udCompHdrIqWidth = -1;
static int hf_oran_udCompHdrMeth = -1;
static int hf_oran_numberOfUEs = -1;
static int hf_oran_timeOffset = -1;
static int hf_oran_frameStructure_fft = -1;
static int hf_oran_frameStructure_subcarrier_spacing = -1;
/* static int hf_oran_frameStructure_u = -1; */
static int hf_oran_cpLength = -1;
static int hf_oran_section_id = -1;
static int hf_oran_rb = -1;
static int hf_oran_symInc = -1;
static int hf_oran_startPrbc = -1;
static int hf_oran_reMask = -1;
static int hf_oran_numPrbc = -1;
static int hf_oran_numSymbol = -1;
static int hf_oran_ef = -1;
static int hf_oran_beamId = -1;

static int hf_oran_extension = -1;
static int hf_oran_exttype = -1;
static int hf_oran_extlen = -1;

static int hf_oran_bfw = -1;
static int hf_oran_bfw_i = -1;
static int hf_oran_bfw_q = -1;

static int hf_oran_ueId = -1;
static int hf_oran_freqOffset = -1;
static int hf_oran_regularizationFactor = -1;
static int hf_oran_laaMsgType = -1;
static int hf_oran_laaMsgLen = -1;
static int hf_oran_lbtHandle = -1;
static int hf_oran_lbtDeferFactor = -1;
static int hf_oran_lbtBackoffCounter = -1;
static int hf_oran_lbtOffset = -1;
static int hf_oran_MCOT = -1;
static int hf_oran_txopSfnSfEnd = -1;
static int hf_oran_lbtMode = -1;
static int hf_oran_sfnSfEnd = -1;
static int hf_oran_lbtResult = -1;
static int hf_oran_lteTxopSymbols = -1;
static int hf_oran_initialPartialSF = -1;
static int hf_oran_reserved = -1;
static int hf_oran_reserved_1bit = -1;
static int hf_oran_reserved_2bits = -1;
static int hf_oran_reserved_4bits = -1;

static int hf_oran_ext11_reserved = -1;

static int hf_oran_bfwCompHdr = -1;
static int hf_oran_bfwCompHdr_iqWidth = -1;
static int hf_oran_bfwCompHdr_compMeth = -1;
static int hf_oran_num_bf_weights = -1;
static int hf_oran_symbolId = -1;
static int hf_oran_startPrbu = -1;
static int hf_oran_numPrbu = -1;
/* static int hf_oran_udCompParam = -1; */

static int hf_oran_bfwCompParam = -1;

static int hf_oran_iSample = -1;
static int hf_oran_qSample = -1;

static int hf_oran_blockScaler = -1;
static int hf_oran_compBitWidth = -1;
static int hf_oran_compShift = -1;

static int hf_oran_repetition = -1;
static int hf_oran_rbgSize = -1;
static int hf_oran_rbgMask = -1;
static int hf_oran_noncontig_priority = -1;
static int hf_oran_symbolMask = -1;

static int hf_oran_rsvd8 = -1;
static int hf_oran_rsvd16 = -1;
static int hf_oran_exponent = -1;
static int hf_oran_iq_user_data = -1;

static int hf_oran_disable_bfws = -1;
static int hf_oran_rad = -1;
static int hf_oran_num_bund_prbs = -1;
static int hf_oran_beam_id = -1;
static int hf_oran_num_weights_per_bundle = -1;

static int hf_oran_ack_nack_req_id = -1;

static int hf_oran_off_start_prb_num_prb_pair = -1;
static int hf_oran_off_start_prb = -1;
static int hf_oran_num_prb = -1;

static int hf_oran_samples_prb = -1;
static int hf_oran_ciSample = -1;
static int hf_oran_ciIsample = -1;
static int hf_oran_ciQsample = -1;

static int hf_oran_beamGroupType = -1;
static int hf_oran_numPortc = -1;

static int hf_oran_csf = -1;
static int hf_oran_modcompscaler = -1;

static int hf_oran_mc_scale_re_mask = -1;
static int hf_oran_mc_scale_offset = -1;

static int hf_oran_eAxC_mask = -1;
static int hf_oran_technology = -1;
static int hf_oran_nullLayerInd = -1;

<<<<<<< HEAD
=======
static int hf_oran_portReMask = -1;
static int hf_oran_portSymbolMask = -1;

static int hf_oran_ext19_port = -1;

static int hf_oran_prb_allocation = -1;
static int hf_oran_nextSymbolId = -1;
static int hf_oran_nextStartPrbc = -1;
>>>>>>> 5897d2be

/* Computed fields */
static int hf_oran_c_eAxC_ID = -1;
static int hf_oran_refa = -1;

/* Initialize the subtree pointers */
static gint ett_oran = -1;
static gint ett_oran_ecpri_rtcid = -1;
static gint ett_oran_ecpri_pcid = -1;
static gint ett_oran_ecpri_seqid = -1;
static gint ett_oran_section = -1;
static gint ett_oran_section_type = -1;
static gint ett_oran_u_timing = -1;
static gint ett_oran_u_section = -1;
static gint ett_oran_u_prb = -1;
static gint ett_oran_iq = -1;
static gint ett_oran_c_section_extension = -1;
static gint ett_oran_bfw = -1;
static gint ett_oran_offset_start_prb_num_prb = -1;
static gint ett_oran_prb_cisamples = -1;
static gint ett_oran_cisample = -1;
static gint ett_oran_udcomphdr = -1;
static gint ett_oran_bfwcomphdr = -1;
static gint ett_oran_bfwcompparam = -1;
static gint ett_oran_ext19_port = -1;
static gint ett_oran_prb_allocation = -1;


/* Expert info */
static expert_field ei_oran_invalid_bfw_iqwidth = EI_INIT;
static expert_field ei_oran_invalid_num_bfw_weights = EI_INIT;
static expert_field ei_oran_unsupported_bfw_compression_method = EI_INIT;
static expert_field ei_oran_invalid_sample_bit_width = EI_INIT;
static expert_field ei_oran_reserved_numBundPrb = EI_INIT;
static expert_field ei_oran_extlen_wrong = EI_INIT;
static expert_field ei_oran_extlen_zero = EI_INIT;
static expert_field ei_oran_invalid_eaxc_bit_width = EI_INIT;


/* These are the message types handled by this dissector */
#define ECPRI_MT_IQ_DATA            0
#define ECPRI_MT_RT_CTRL_DATA       2


/* Preference settings. */
static guint pref_du_port_id_bits = 2;
static guint pref_bandsector_id_bits = 6;
static guint pref_cc_id_bits = 4;
static guint pref_ru_port_id_bits = 4;

static guint pref_sample_bit_width_uplink = 14;
static guint pref_sample_bit_width_downlink = 14;

/* Compression schemes */
#define COMP_NONE                  0
#define COMP_BLOCK_FP              1
#define COMP_BLOCK_SCALE           2
#define COMP_U_LAW                 3
#define COMP_MODULATION            4
#define BFP_AND_SELECTIVE_RE       5
#define MOD_COMPR_AND_SELECTIVE_RE 6

static gint pref_iqCompressionUplink = COMP_BLOCK_FP;
static gint pref_iqCompressionDownlink = COMP_BLOCK_FP;
static gboolean pref_includeUdCompHeaderUplink = FALSE;
static gboolean pref_includeUdCompHeaderDownlink = FALSE;

static guint pref_data_plane_section_total_rbs = 273;
static guint pref_num_weights_per_bundle = 32;
static guint pref_num_bf_antennas = 32;
static gboolean pref_showIQSampleValues = TRUE;


static const enum_val_t compression_options[] = {
    { "COMP_NONE",                  "No Compression",                   COMP_NONE },
    { "COMP_BLOCK_FP",              "Block Floating Point Compression", COMP_BLOCK_FP },
    { "COMP_BLOCK_SCALE",           "Block Scaling Compression",        COMP_BLOCK_SCALE },
    { "COMP_U_LAW",                 "u-Law Compression",                COMP_U_LAW },
    { "COMP_MODULATION",            "Modulation Compression",           COMP_MODULATION },
    { "BFP_AND_SELECTIVE_RE",       "BFP + selective RE sending",       BFP_AND_SELECTIVE_RE },
    { "MOD_COMPR_AND_SELECTIVE_RE", "mod-compr + selective RE sending", MOD_COMPR_AND_SELECTIVE_RE },
    { NULL, NULL, 0 }
};

static const value_string e_bit[] = {
    { 0, "More fragments follow" },
    { 1, "Last fragment" },
    { 0, NULL}
};

#define DIR_UPLINK      0
#define DIR_DOWNLINK    1

static const value_string data_direction_vals[] = {
    { DIR_UPLINK,   "Uplink" },
    { DIR_DOWNLINK, "Downlink" },
    { 0, NULL}
};

static const value_string rb_vals[] = {
    { 0, "Every RB used" },
    { 1, "Every other RB used" },
    { 0, NULL}
};

static const value_string sym_inc_vals[] = {
    { 0, "Use the current symbol number" },
    { 1, "Increment the current symbol number" },
    { 0, NULL}
};

static const range_string filter_indices[] = {
    {0, 0,  "standard channel filter"},
    {1, 1,  "UL filter for PRACH preamble formats 0, 1, 2; min. passband 839 x 1.25kHz = 1048.75 kHz"},
    {2, 2,  "UL filter for PRACH preamble format 3, min. passband 839 x 5 kHz = 4195 kHz"},
    {3, 3,  "UL filter for PRACH preamble formats A1, A2, A3, B1, B2, B3, B4, C0, C2; min. passband 139 x \u0394fRA"},
    {4, 4,  "UL filter for NPRACH 0, 1; min. passband 48 x 3.75KHz = 180 KHz"},
    {5, 5,  "UL filter for PRACH preamble formats"},
    {6, 15, "Reserved"},
    {0, 0, NULL}
};

/* Section types from Table 7.3.1-1 */
enum section_c_types {
    SEC_C_UNUSED_RB = 0,
    SEC_C_NORMAL = 1,
    SEC_C_RSVD2 = 2,
    SEC_C_PRACH = 3,
    SEC_C_RSVD4 = 4,
    SEC_C_UE_SCHED = 5,
    SEC_C_CH_INFO = 6,
    SEC_C_LAA = 7,
    SEC_C_ACK_NACK_FEEDBACK = 8
};

static const range_string section_types[] = {
    {SEC_C_UNUSED_RB,         SEC_C_UNUSED_RB,         "Unused Resource Blocks or symbols in Downlink or Uplink"},
    {SEC_C_NORMAL,            SEC_C_NORMAL,            "Most DL/UL radio channels"},
    {SEC_C_RSVD2,             SEC_C_RSVD2,             "Reserved for future use"},
    {SEC_C_PRACH,             SEC_C_PRACH,             "PRACH and mixed-numerology channels"},
    {SEC_C_RSVD4,             SEC_C_RSVD4,             "Reserved for future use"},
    {SEC_C_UE_SCHED,          SEC_C_UE_SCHED,          "UE scheduling information (UE-ID assignment to section)"},
    {SEC_C_CH_INFO,           SEC_C_CH_INFO,           "Channel information"},
    {SEC_C_LAA,               SEC_C_LAA,               "LAA"},
    {SEC_C_ACK_NACK_FEEDBACK, SEC_C_ACK_NACK_FEEDBACK, "ACK/NACK Feedback"},
    {9,                       255,                     "Reserved for future use"},
    {0, 0, NULL} };

static const range_string section_types_short[] = {
    { SEC_C_UNUSED_RB,         SEC_C_UNUSED_RB,         "(Unused RBs)" },
    { SEC_C_NORMAL,            SEC_C_NORMAL,            "(Most channels)" },
    { SEC_C_RSVD2,             SEC_C_RSVD2,             "(reserved)" },
    { SEC_C_PRACH,             SEC_C_PRACH,             "(PRACH/mixed-\u03bc)" },
    { SEC_C_RSVD4,             SEC_C_RSVD4,             "(reserved)" },
    { SEC_C_UE_SCHED,          SEC_C_UE_SCHED,          "(UE scheduling info)" },
    { SEC_C_CH_INFO,           SEC_C_CH_INFO,           "(Channel info)" },
    { SEC_C_LAA,               SEC_C_LAA,               "(LAA)" },
    { SEC_C_ACK_NACK_FEEDBACK, SEC_C_ACK_NACK_FEEDBACK, "(ACK/NACK)"},
    { 9,                       255,                     "Reserved for future use" },
    { 0, 0, NULL }
};

static const range_string ud_comp_header_width[] = {
    {0, 0,  "I and Q are each 16 bits wide"},
    {1, 15, "Bit width of I and Q"},
    {0, 0, NULL} };

static const range_string ud_comp_header_meth[] = {
    {COMP_NONE,                  COMP_NONE,                  "No compression" },
    {COMP_BLOCK_FP,              COMP_BLOCK_FP,              "Block floating point compression" },
    {COMP_BLOCK_SCALE,           COMP_BLOCK_SCALE,           "Block scaling" },
    {COMP_U_LAW,                 COMP_U_LAW,                 "Mu - law" },
    {COMP_MODULATION,            COMP_MODULATION,            "Modulation compression" },
    {BFP_AND_SELECTIVE_RE,       BFP_AND_SELECTIVE_RE,       "BFP + selective RE sending" },
    {MOD_COMPR_AND_SELECTIVE_RE, MOD_COMPR_AND_SELECTIVE_RE, "mod-compr + selective RE sending" },
    {7, 15, "Reserved"},
    {0, 0, NULL}
};

static const range_string frame_structure_fft[] = {
    {0,  0,  "Reserved(no FFT / iFFT processing)"},
    {1,  6,  "Reserved"},
    {7,  7,  "FFT size 128"},
    {8,  8,  "FFT size 256"},
    {9,  9,  "FFT size 512"},
    {10, 10, "FFT size 1024"},
    {11, 11, "FFT size 2048"},
    {12, 12, "FFT size 4096"},
    {13, 13, "FFT size 1536"},
    {14, 14, "FFT size 3072"},
    {15, 15, "Reserved"},
    {0, 0, NULL}
};

static const range_string subcarrier_spacings[] = {
    { 0,  0,  "SCS 15 kHz, 1 slot/subframe, slot length 1 ms" },
    { 1,  1,  "SCS 30 kHz, 2 slots/subframe, slot length 500 \u03bcs" },
    { 2,  2,  "SCS 60 kHz, 4 slots/subframe, slot length 250 \u03bcs" },
    { 3,  3,  "SCS 120 kHz, 8 slots/subframe, slot length 125 \u03bcs" },
    { 4,  4,  "SCS 240 kHz, 16 slots/subframe, slot length 62.5 \u03bcs" },
    { 5,  5,  "SCS 480 kHz, 32 slots/subframe, slot length 31.25 \u03bcs" },
    { 6,  11, "Reserved" },
    { 12, 12, "SCS 1.25 kHz, 1 slot/subframe, slot length 1 ms" },
    { 13, 13, "SCS 3.75 kHz(LTE - specific), 1 slot/subframe, slot length 1 ms" },
    { 14, 14, "SCS 5 kHz, 1 slot/subframe, slot length 1 ms" },
    { 15, 15, "SCS 7.5 kHz(LTE - specific), 1 slot/subframe, slot length 1 ms" },
    { 0, 0, NULL }
};

static const range_string laaMsgTypes[] = {
    {0, 0,  "LBT_PDSCH_REQ - lls - O-DU to O-RU request to obtain a PDSCH channel"},
    {1, 1,  "LBT_DRS_REQ - lls - O-DU to O-RU request to obtain the channel and send DRS"},
    {2, 2,  "LBT_PDSCH_RSP - O-RU to O-DU response, channel acq success or failure"},
    {3, 3,  "LBT_DRS_RSP - O-RU to O-DU response, DRS sending success or failure"},
    {4, 4,  "LBT_Buffer_Error - O-RU to O-DU response, reporting buffer overflow"},
    {5, 5,  "LBT_CWCONFIG_REQ - O-DU to O-RU request, congestion window configuration"},
    {6, 6,  "LBT_CWCONFIG_REQ - O-RU to O-DU request, congestion window config"},
    {8, 15, "reserved for future methods"},
    {0, 0, NULL}
};


static const value_string exttype_vals[] = {
    {0,     "Reserved"},
    {1,     "Beamforming weights"},
    {2,     "Beamforming attributes"},
    {3,     "DL Precoding configuration parameters and indications"},
    {4,     "Modulation compr. params"},
    {5,     "Modulation compression additional scaling parameters"},
    {6,     "Non-contiguous PRB allocation"},
    {7,     "Multiple-eAxC designation"},
    {8,     "Regularization factor"},
    {9,     "Dynamic Spectrum Sharing parameters"},
    {10,    "Multiple ports grouping"},
    {11,    "Flexible BF weights"},
    {12,    "Non-Contiguous PRB Allocation with Frequency Ranges"},
    {13,    "PRB Allocation with Frequency Hopping"},
    {14,    "Nulling-layer Info. for ueId-based beamforming"},
    {15,    "Mixed-numerology Info. for ueId-based beamforming"},
    {16,    "Section description for antenna mapping in UE channel information based UL beamforming"},
    {17,    "Section description for indication of user port group"},
    {18,    "Section description for Uplink Transmission Management"},
    {19,    "Compact beamforming information for multiple port"},
    {20,    "Puncturing extension"},
    {21,    "Variable PRB group size for channel information"},
    {22,    "ACK/NACK request"},
    {0, NULL}
};

static const value_string bfw_comp_headers_iq_width[] = {
    {0,     "I and Q are 16 bits wide"},
    {1,     "I and Q are 1 bit wide"},
    {2,     "I and Q are 2 bits wide"},
    {3,     "I and Q are 3 bits wide"},
    {4,     "I and Q are 4 bits wide"},
    {5,     "I and Q are 5 bits wide"},
    {6,     "I and Q are 6 bits wide"},
    {7,     "I and Q are 7 bits wide"},
    {8,     "I and Q are 8 bits wide"},
    {9,     "I and Q are 9 bits wide"},
    {10,    "I and Q are 10 bits wide"},
    {11,    "I and Q are 11 bits wide"},
    {12,    "I and Q are 12 bits wide"},
    {13,    "I and Q are 13 bits wide"},
    {14,    "I and Q are 14 bits wide"},
    {15,    "I and Q are 15 bits wide"},
    {0, NULL}
};

static const value_string bfw_comp_headers_comp_meth[] = {
    {COMP_NONE,         "no compression"},
    {COMP_BLOCK_FP,     "block floating point"},
    {COMP_BLOCK_SCALE,  "block scaling"},
    {COMP_U_LAW,        "u-law"},
    {4,                 "beamspace compression type I"},
    {5,                 "beamspace compression type II"},
    {0, NULL}
};

/* 7.7.6.2 */
static const value_string rbg_size_vals[] = {
    {0,     "reserved"},
    {1,     "1"},
    {2,     "2"},
    {3,     "3"},
    {4,     "4"},
    {5,     "6"},
    {6,     "8"},
    {7,     "16"},
    {0, NULL}
};

/* 7.7.6.5 */
static const value_string priority_vals[] = {
    {0,     "0"},
    {1,     "+1"},
    {2,     "-2 (reserved, should not be used)"},
    {3,     "-1"},
    {0, NULL}
};

/* 7.7.10.2  beamGroupType */
static const value_string beam_group_type_vals[] = {
    {0x0, "common beam"},
    {0x1, "beam matrix indication"},
    {0x2, "beam vector listing"},
    {0x3, "reserved"},
    {0, NULL}
};

/* 7.7.9.2 technology (interface name) */
static const value_string interface_name_vals[] = {
    {0x0, "LTE"},
    {0x1, "NR"},
    {0, NULL}
};


/*******************************************************/
/* Overall state of a flow (eAxC)                      */
typedef struct {
    guint32  last_cplane_frame;
    nstime_t last_cplane_frame_ts;
    /* TODO: add udCompHdr info for subsequence U-Plane frames? */

    /* First U-PLane frame following 'last_cplane' frame */
    guint32  first_uplane_frame;
    nstime_t first_uplane_frame_ts;
} flow_state_t;

/* Table maintained on first pass from eAxC (guint16) -> flow_state_t* */
static wmem_tree_t *flow_states_table = NULL;



static void write_pdu_label_and_info(proto_item *ti1, proto_item *ti2,
    packet_info *pinfo, const char *format, ...) G_GNUC_PRINTF(4, 5);

 /* Write the given formatted text to:
    - the info column (if pinfo != NULL)
    - 1 or 2 other labels (optional)
 */
static void write_pdu_label_and_info(proto_item *ti1, proto_item *ti2,
    packet_info *pinfo, const char *format, ...)
{
#define MAX_INFO_BUFFER 256
    char info_buffer[MAX_INFO_BUFFER];
    va_list ap;

    if ((ti1 == NULL) && (ti2 == NULL) && (pinfo == NULL)) {
        return;
    }

    va_start(ap, format);
    vsnprintf(info_buffer, MAX_INFO_BUFFER, format, ap);
    va_end(ap);

    /* Add to indicated places */
    if (pinfo != NULL) {
        col_append_str(pinfo->cinfo, COL_INFO, info_buffer);
    }
    if (ti1 != NULL) {
        proto_item_append_text(ti1, "%s", info_buffer);
    }
    if (ti2 != NULL) {
        proto_item_append_text(ti2, "%s", info_buffer);
    }
}

/* Add section (type + PRB range) for C-Plane, U-Plane */
static void
write_section_info(proto_item *section_heading, packet_info *pinfo, proto_item *protocol_item, guint32 section_id, guint32 start_prbx, guint32 num_prbx)
{
    switch (num_prbx) {
    case 0:
        write_pdu_label_and_info(section_heading, protocol_item, pinfo, ", Id: %d (all PRBs)", section_id);
        break;
    case 1:
        write_pdu_label_and_info(section_heading, protocol_item, pinfo, ", Id: %d (PRB: %3u)", section_id, start_prbx);
        break;
    default:
        write_pdu_label_and_info(section_heading, protocol_item, pinfo, ", Id: %d (PRB: %3u-%3u)", section_id, start_prbx, start_prbx + num_prbx - 1);
    }
}

/* 5.1.3.2.7 (real time control data / IQ data transfer message series identifier */
static void
addPcOrRtcid(tvbuff_t *tvb, proto_tree *tree, gint *offset, const char *name, guint16 *eAxC)
{
    /* Subtree */
    proto_item *item;
    proto_tree *oran_pcid_tree = proto_tree_add_subtree(tree, tvb, *offset, 2, ett_oran_ecpri_pcid, &item, name);
    guint64 duPortId, bandSectorId, ccId, ruPortId = 0;
    gint id_offset = *offset;

    /* All parts of eAxC should be above 0, and should total 16 bits (breakdown controlled by preferences) */
    if (!((pref_du_port_id_bits > 0) && (pref_bandsector_id_bits > 0) && (pref_cc_id_bits > 0) && (pref_ru_port_id_bits > 0) &&
         ((pref_du_port_id_bits + pref_bandsector_id_bits + pref_cc_id_bits + pref_ru_port_id_bits) == 16))) {
        expert_add_info(NULL, tree, &ei_oran_invalid_eaxc_bit_width);
        *offset += 2;
        return;
    }

    guint bit_offset = *offset * 8;

    /* N.B. For sequence analysis / tapping, just interpret these 2 bytes as eAxC ID... */
    *eAxC = tvb_get_guint16(tvb, *offset, ENC_BIG_ENDIAN);

    /* DU Port ID */
    proto_tree_add_bits_ret_val(oran_pcid_tree, hf_oran_du_port_id, tvb, bit_offset, pref_du_port_id_bits, &duPortId, ENC_BIG_ENDIAN);
    bit_offset += pref_du_port_id_bits;
    /* BandSector ID */
    proto_tree_add_bits_ret_val(oran_pcid_tree, hf_oran_bandsector_id, tvb, bit_offset, pref_bandsector_id_bits, &bandSectorId, ENC_BIG_ENDIAN);
    bit_offset += pref_bandsector_id_bits;
    /* CC ID */
    proto_tree_add_bits_ret_val(oran_pcid_tree, hf_oran_cc_id, tvb, bit_offset, pref_cc_id_bits, &ccId, ENC_BIG_ENDIAN);
    bit_offset += pref_cc_id_bits;
    /* RU Port ID */
    proto_tree_add_bits_ret_val(oran_pcid_tree, hf_oran_ru_port_id, tvb, bit_offset, pref_ru_port_id_bits, &ruPortId, ENC_BIG_ENDIAN);
    *offset += 2;

    proto_item_append_text(item, " (DU_Port_ID: %d, BandSector_ID: %d, CC_ID: %d, RU_Port_ID: %d)", (int)duPortId, (int)bandSectorId, (int)ccId, (int)ruPortId);
    char id[16];
    snprintf(id, 16, "%x:%x:%x:%x", (int)duPortId, (int)bandSectorId, (int)ccId, (int)ruPortId);
    proto_item *pi = proto_tree_add_string(oran_pcid_tree, hf_oran_c_eAxC_ID, tvb, id_offset, 2, id);
    proto_item_set_generated(pi);
}

/* 5.1.3.2.8 (message series identifier) */
static void
addSeqid(tvbuff_t *tvb, proto_tree *oran_tree, gint *offset)
{
    /* Subtree */
    proto_item *seqIdItem;
    proto_tree *oran_seqid_tree = proto_tree_add_subtree(oran_tree, tvb, *offset, 2, ett_oran_ecpri_seqid, &seqIdItem, "ecpriSeqid");
    guint32 seqId, subSeqId, e = 0;
    /* Sequence ID */
    proto_tree_add_item_ret_uint(oran_seqid_tree, hf_oran_sequence_id, tvb, *offset, 1, ENC_NA, &seqId);
    *offset += 1;
    /* E bit */
    proto_tree_add_item_ret_uint(oran_seqid_tree, hf_oran_e_bit, tvb, *offset, 1, ENC_NA, &e);
    /* Subsequence ID */
    proto_tree_add_item_ret_uint(oran_seqid_tree, hf_oran_subsequence_id, tvb, *offset, 1, ENC_NA, &subSeqId);
    *offset += 1;
    proto_item_append_text(seqIdItem, ", SeqId: %d, SubSeqId: %d, E: %d", seqId, subSeqId, e);
}

/* Special case for uncompressed/16-bit value */
static float uncompressed_to_float(guint32 h)
{
    gint16 i16 = h & 0x0000ffff;
    return ((float)i16) / 0x7fff;
}

static gfloat digital_power_scaling(gfloat f)
{
    return f / (1 << 15);
}

/* 7.7.1.2 bfwCompHdr (beamforming weight compression header) */
static int dissect_bfwCompHdr(tvbuff_t *tvb, proto_tree *tree, gint offset,
                              guint32 *iq_width, guint32 *comp_meth, proto_item **comp_meth_ti)
{
    /* Subtree */
    proto_item *bfwcomphdr_ti = proto_tree_add_string_format(tree, hf_oran_bfwCompHdr,
                                                            tvb, offset, 1, "",
                                                            "bfwCompHdr");
    proto_tree *bfwcomphdr_tree = proto_item_add_subtree(bfwcomphdr_ti, ett_oran_bfwcomphdr);

    /* Width and method */
    proto_tree_add_item_ret_uint(bfwcomphdr_tree, hf_oran_bfwCompHdr_iqWidth,
                                 tvb, offset, 1, ENC_BIG_ENDIAN,  iq_width);
    *comp_meth_ti = proto_tree_add_item_ret_uint(bfwcomphdr_tree, hf_oran_bfwCompHdr_compMeth,
                                                 tvb, offset, 1, ENC_BIG_ENDIAN, comp_meth);
    offset++;

    /* Summary */
    proto_item_append_text(bfwcomphdr_ti, " (IqWidth=%u, compMeth=%s)",
                           *iq_width,
                           val_to_str_const(*comp_meth, bfw_comp_headers_comp_meth, "reserved"));

    return offset;
}

/* 7.7.1.3 bfwCompParam (beamforming weight compression parameter).
 * Depends upon passed-in bfwCompMeth (field may be empty) */
static int dissect_bfwCompParam(tvbuff_t *tvb, proto_tree *tree, packet_info *pinfo, gint offset,
                                proto_item *ti, guint32 bfw_comp_method,
                                guint32 *exponent, gboolean *supported)
{
    /* Subtree */
    proto_item *bfwcompparam_ti = proto_tree_add_string_format(tree, hf_oran_bfwCompParam,
                                                               tvb, offset, 1, "",
                                                              "bfwCompParam");
    proto_tree *bfwcompparam_tree = proto_item_add_subtree(bfwcompparam_ti, ett_oran_bfwcompparam);

    proto_item_append_text(bfwcompparam_ti,
                           " (meth=%s)", val_to_str_const(bfw_comp_method, bfw_comp_headers_comp_meth, "Unknown"));


    *supported = FALSE;
    switch (bfw_comp_method) {
        case COMP_NONE:         /* no compression */
            /* In this case, bfwCompParam is absent! */
            *supported = TRUE;
            break;
        case COMP_BLOCK_FP:     /* block floating point */
            /* 4 reserved bits +  exponent */
            proto_tree_add_item_ret_uint(bfwcompparam_tree, hf_oran_exponent,
                                         tvb, offset, 1, ENC_BIG_ENDIAN, exponent);
            proto_item_append_text(bfwcompparam_ti, " exponent=%u", *exponent);
            *supported = TRUE;
            offset++;
            break;
        case COMP_BLOCK_SCALE:  /* block scaling */
            proto_tree_add_item(bfwcompparam_tree, hf_oran_blockScaler,
                                tvb, offset, 1, ENC_BIG_ENDIAN);
            offset++;
            break;
        case COMP_U_LAW:        /* u-law */
            /* compBitWidth, compShift */
            proto_tree_add_item(bfwcompparam_tree, hf_oran_compBitWidth,
                                tvb, offset, 1, ENC_BIG_ENDIAN);
            proto_tree_add_item(bfwcompparam_tree, hf_oran_compShift,
                                tvb, offset, 1, ENC_BIG_ENDIAN);
            offset++;
            break;
        case 4:                 /* beamspace I */
            /* TODO: activeBeamspaceCoefficientMask - ceil(K/8) octets */
            /* proto_tree_add_item(extension_tree, hf_oran_blockScaler,
                                tvb, offset, 1, ENC_BIG_ENDIAN);
            offset++; */
            break;
        case 5:                 /* beamspace II */
            /* TODO: activeBeamspaceCoefficientMask - ceil(K/8) octets */
            /* reserved (4 bits) + exponent (4 bits)
            proto_tree_add_item(bfwcompparam_tree, hf_oran_reserved_4bits, tvb, offset, 1, ENC_NA);
            proto_tree_add_item_ret_uint(bfwcompparam_tree, hf_oran_exponent, tvb, offset, 1, ENC_BIG_ENDIAN, exponent);
            offset += 1;
            */
            break;

        default:
            /* Not handled */
             break;
    }

    /* Can't go on if compression scheme not supported */
    if (!*supported) {
        expert_add_info_format(pinfo, ti, &ei_oran_unsupported_bfw_compression_method,
                               "BFW Compression method %u (%s) not supported by dissector",
                               bfw_comp_method,
                               val_to_str_const(bfw_comp_method, bfw_comp_headers_comp_meth, "Unknown"));
    }
    return offset;
}


static gfloat decompress_value(guint32 bits, guint32 comp_method, guint8 iq_width, guint32 exponent)
{
    switch (comp_method) {
        case COMP_NONE: /* no compression */
            return uncompressed_to_float(bits);

        case COMP_BLOCK_FP: /* block floating point */
        {
            /* A.1.2 Block Floating Point Decompression Algorithm */
            gint32 cPRB = bits;
            guint32 scaler = 1 << exponent;  /* i.e. 2^exponent */

            /* Check last bit, in case we need to flip to -ve */
            if (cPRB >= (1<<(iq_width-1))) {
                cPRB -= (1<<iq_width);
            }

            const guint8 mantissa_bits = iq_width-1;
            return (cPRB / (gfloat)(1 << (mantissa_bits))) * scaler;
        }

        case COMP_BLOCK_SCALE:
        case COMP_U_LAW:
        case COMP_MODULATION:
        case BFP_AND_SELECTIVE_RE:
        case MOD_COMPR_AND_SELECTIVE_RE:
        default:
            /* Not supported! */
            return 0.0;
    }
}

/* Out-of-range value used for special case */
#define ORPHAN_BUNDLE_NUMBER 999

/* Bundle of PRBs/TRX I/Q samles (ext 11) */
static guint32 dissect_bfw_bundle(tvbuff_t *tvb, proto_tree *tree, packet_info *pinfo, guint offset,
                                  proto_item *comp_meth_ti, guint32 bfwcomphdr_comp_meth,
                                  guint8 iq_width,
                                  guint bundle_number, guint first_prb, guint last_prb)
{
    /* Set bundle name */
    char bundle_name[32];
    if (bundle_number != ORPHAN_BUNDLE_NUMBER) {
        snprintf(bundle_name, 32, "Bundle %u", bundle_number);
    }
    else {
        g_strlcpy(bundle_name, "Orphaned", 32);
    }

    /* Create Bundle root */
    proto_item *bundle_ti = proto_tree_add_string_format(tree, hf_oran_bfw,
                                                         tvb, offset, 0, "",
                                                         "%s: (PRBs %3u-%3u)",
                                                         bundle_name,
                                                         first_prb, last_prb);
    proto_tree *bundle_tree = proto_item_add_subtree(bundle_ti, ett_oran_bfw);

    /* bfwCompParam */
    gboolean compression_method_supported = FALSE;
    guint32  exponent = 0;
    offset = dissect_bfwCompParam(tvb, bundle_tree, pinfo, offset, comp_meth_ti,
                                  bfwcomphdr_comp_meth, &exponent, &compression_method_supported);

    /* Can't show details of unsupported compression method */
    if (!compression_method_supported) {
        /* Don't know how to show, so give up */
        return offset;
    }

    /* Create Bundle subtree */
    gint bit_offset = offset*8;
    gint bfw_offset;
    gint prb_offset = offset;

    /* beamId */
    guint32 beam_id;
    proto_tree_add_item_ret_uint(bundle_tree, hf_oran_beam_id, tvb, offset, 2, ENC_BIG_ENDIAN, &beam_id);
    proto_item_append_text(bundle_ti, " (beamId:%u) ", beam_id);
    bit_offset += 16;

    /* Number of weights per bundle (from preference) */
    proto_item *wpb_ti = proto_tree_add_uint(bundle_tree, hf_oran_num_weights_per_bundle, tvb, 0, 0,
                                             pref_num_weights_per_bundle);
    proto_item_set_generated(wpb_ti);

    /* Add the weights for this bundle */
    for (guint m=0; m < pref_num_weights_per_bundle; m++) {

        /* Create subtree */
        bfw_offset = bit_offset / 8;
        guint8 bfw_extent = ((bit_offset + (iq_width*2)) / 8) - bfw_offset;
        proto_item *bfw_ti = proto_tree_add_string_format(bundle_tree, hf_oran_bfw,
                                                          tvb, bfw_offset, bfw_extent,
                                                          "", "TRX %u: (", m);
        proto_tree *bfw_tree = proto_item_add_subtree(bfw_ti, ett_oran_bfw);

        /* I */
        /* Get bits, and convert to float. */
        guint32 bits = tvb_get_bits(tvb, bit_offset, iq_width, ENC_BIG_ENDIAN);
        gfloat value = decompress_value(bits, bfwcomphdr_comp_meth, iq_width, exponent);
        /* Add to tree. */
        proto_tree_add_float_format_value(bfw_tree, hf_oran_bfw_i, tvb, bit_offset/8, (iq_width+7)/8, value, "#%u=%f", m, value);
        bit_offset += iq_width;
        proto_item_append_text(bfw_ti, "I%u=%f ", m, value);

        /* Q */
        /* Get bits, and convert to float. */
        bits = tvb_get_bits(tvb, bit_offset, iq_width, ENC_BIG_ENDIAN);
        value = decompress_value(bits, bfwcomphdr_comp_meth, iq_width, exponent);
        /* Add to tree. */
        proto_tree_add_float_format_value(bfw_tree, hf_oran_bfw_q, tvb, bit_offset/8, (iq_width+7)/8, value, "#%u=%f", m, value);
        bit_offset += iq_width;
        proto_item_append_text(bfw_ti, "Q%u=%f)", m, value);
    }

    /* Set extent of bundle */
    proto_item_set_len(bundle_ti, (bit_offset+7)/8 - prb_offset);

    return (bit_offset+7)/8;
}


/* Section 7.
 * N.B. these are the green parts of the tables showing Section Types, differing by section Type */
static int dissect_oran_c_section(tvbuff_t *tvb, proto_tree *tree, packet_info *pinfo,
                                  guint32 sectionType, proto_item *protocol_item)
{
    guint offset = 0;
    proto_tree *oran_tree = NULL;
    proto_item *sectionHeading = NULL;

    oran_tree = proto_tree_add_subtree(tree, tvb, offset, 8, ett_oran_section, &sectionHeading, "Section");
    guint32 sectionId = 0;

    guint32 startPrbc;
    guint32 numPrbc;
    guint32 ueId = 0;
    guint32 beamId = 0;

    gboolean extension_flag = FALSE;

    /* These sections are similar, so handle as common with per-type differences */
    if (sectionType <= SEC_C_UE_SCHED) {
        /* sectionID */
        proto_tree_add_item_ret_uint(oran_tree, hf_oran_section_id, tvb, offset, 2, ENC_BIG_ENDIAN, &sectionId);
        offset++;

        /* rb */
        proto_tree_add_item(oran_tree, hf_oran_rb, tvb, offset, 1, ENC_NA);
        /* symInc */
        proto_tree_add_item(oran_tree, hf_oran_symInc, tvb, offset, 1, ENC_NA);
        /* startPrbc */
        proto_tree_add_item_ret_uint(oran_tree, hf_oran_startPrbc, tvb, offset, 2, ENC_BIG_ENDIAN, &startPrbc);
        offset += 2;
        /* numPrbc */
        proto_tree_add_item_ret_uint(oran_tree, hf_oran_numPrbc, tvb, offset, 1, ENC_NA, &numPrbc);
        offset += 1;
        /* reMask */
        proto_tree_add_item(oran_tree, hf_oran_reMask, tvb, offset, 2, ENC_BIG_ENDIAN);
        offset++;
        /* numSymbol */
        guint32 numSymbol;
        proto_tree_add_item_ret_uint(oran_tree, hf_oran_numSymbol, tvb, offset, 1, ENC_NA, &numSymbol);
        offset++;

        /* [ef] (extension flag) */
        switch (sectionType) {
            case SEC_C_NORMAL:            /* Section Type "1" */
            case SEC_C_PRACH:             /* Section Type "3" */
            case SEC_C_UE_SCHED:          /* Section Type "5" */
                proto_tree_add_item_ret_boolean(oran_tree, hf_oran_ef, tvb, offset, 1, ENC_BIG_ENDIAN, &extension_flag);
                break;
            default:
                break;
        }

        write_section_info(sectionHeading, pinfo, protocol_item, sectionId, startPrbc, numPrbc);
        proto_item_append_text(sectionHeading, ", Symbols: %d", numSymbol);

        if (numPrbc == 0) {
            /* Special case for all PRBs */
            numPrbc = pref_data_plane_section_total_rbs;
            startPrbc = 0;  /* may already be 0... */
        }

        /* Section type specific fields (after 'numSymbol') */
        switch (sectionType) {
            case SEC_C_UNUSED_RB:    /* Section Type "0" - Table 5.4 */
                /* reserved */
                proto_tree_add_item(oran_tree, hf_oran_rsvd16, tvb, offset, 2, ENC_NA);
                offset += 2;
                break;

            case SEC_C_NORMAL:       /* Section Type "1" - Table 5.5 */
                /* beamId */
                proto_tree_add_item_ret_uint(oran_tree, hf_oran_beamId, tvb, offset, 2, ENC_BIG_ENDIAN, &beamId);
                offset += 2;

                proto_item_append_text(sectionHeading, ", BeamId: %d", beamId);
                break;

            case SEC_C_PRACH:       /* Section Type "3" - Table 5.6 */
            {
                /* beamId */
                proto_tree_add_item_ret_uint(oran_tree, hf_oran_beamId, tvb, offset, 2, ENC_BIG_ENDIAN, &beamId);
                offset += 2;

                /* freqOffset */
                gint32 freqOffset;          /* Yes, this is signed, so the implicit cast is intentional. */
                proto_item *freq_offset_item = proto_tree_add_item_ret_uint(oran_tree, hf_oran_freqOffset, tvb, offset, 3, ENC_BIG_ENDIAN, &freqOffset);
                freqOffset |= 0xff000000;   /* Must sign-extend */
                proto_item_set_text(freq_offset_item, "Frequency offset: %d \u0394f", freqOffset);
                offset += 3;

                /* reserved */
                proto_tree_add_item(oran_tree, hf_oran_rsvd8, tvb, offset, 1, ENC_NA);
                offset += 1;

                proto_item_append_text(sectionHeading, ", BeamId: %d, FreqOffset: %d \u0394f", beamId, freqOffset);
                break;
            }

            case SEC_C_UE_SCHED:   /* Section Type "5" - Table 5.7 */
                /* ueId */
                proto_tree_add_item_ret_uint(oran_tree, hf_oran_ueId, tvb, offset, 2, ENC_NA, &ueId);
                offset += 2;

                proto_item_append_text(sectionHeading, ", UEId: %d", ueId);
                break;

            default:
                break;
        }
    }
    else if (sectionType == SEC_C_CH_INFO) {  /* Section Type "6" */
        /* ef */
        proto_tree_add_item_ret_boolean(oran_tree, hf_oran_ef, tvb, offset, 1, ENC_BIG_ENDIAN, &extension_flag);
        /* ueId */
        proto_tree_add_item_ret_uint(oran_tree, hf_oran_ueId, tvb, offset, 2, ENC_NA, &ueId);
        offset += 2;
        /* regularizationFactor */
        proto_tree_add_item(oran_tree, hf_oran_regularizationFactor, tvb, offset, 2, ENC_NA);
        offset += 2;
        /* reserved */
        proto_tree_add_item(oran_tree, hf_oran_reserved_4bits, tvb, offset, 1, ENC_NA);
        /* rb */
        proto_tree_add_item(oran_tree, hf_oran_rb, tvb, offset, 1, ENC_NA);
        /* symInc */
        proto_tree_add_item(oran_tree, hf_oran_symInc, tvb, offset, 1, ENC_NA);
        /* startPrbc */
        proto_tree_add_item_ret_uint(oran_tree, hf_oran_startPrbc, tvb, offset, 2, ENC_BIG_ENDIAN, &startPrbc);
        offset += 2;
        /* numPrbc */
        proto_tree_add_item_ret_uint(oran_tree, hf_oran_numPrbc, tvb, offset, 1, ENC_NA, &numPrbc);
        offset += 1;

        /* ciIsample,ciQsample pairs */
        guint m;
        guint prb;
        guint32 bit_offset = offset*8;

        /* Antenna count from preference */
        guint num_trx = pref_num_bf_antennas;
        if (numPrbc > 1) {
            proto_item_append_text(sectionHeading, " (UEId=%u  PRBs %u-%u, %u antennas", ueId, startPrbc, startPrbc+numPrbc-1, num_trx);
        }
        else {
            proto_item_append_text(sectionHeading, " (UEId=%u  PRB %u, %u antennas", ueId, startPrbc, num_trx);
        }

        for (prb=startPrbc; prb < startPrbc+numPrbc; prb++) {

            /* PRB subtree */
            guint prb_start_offset = bit_offset;
            proto_item *prb_ti = proto_tree_add_string_format(oran_tree, hf_oran_samples_prb,
                                                                 tvb, bit_offset/8, 0,
                                                                 "", "PRB=%u", prb);
            proto_tree *prb_tree = proto_item_add_subtree(prb_ti, ett_oran_prb_cisamples);

            /* Antennas */
            for (m=0; m < num_trx; m++) {

                guint sample_offset = bit_offset / 8;
                guint8 sample_extent = ((bit_offset + (16*2)) / 8) - sample_offset;

                /* Create subtree for antenna */
                proto_item *sample_ti = proto_tree_add_string_format(prb_tree, hf_oran_ciSample,
                                                                     tvb, sample_offset, sample_extent,
                                                                     "", "TRX=%u:  ", m);
                proto_tree *sample_tree = proto_item_add_subtree(sample_ti, ett_oran_cisample);

                /* I */
                /* Get bits, and convert to float. */
                guint32 bits = tvb_get_bits(tvb, bit_offset, 16, ENC_BIG_ENDIAN);
                gfloat value = uncompressed_to_float(bits);

                /* Add to tree. */
                proto_tree_add_float_format_value(sample_tree, hf_oran_ciIsample, tvb, bit_offset/8, (16+7)/8, value, "#%u=%f", m, value);
                bit_offset += 16;
                proto_item_append_text(sample_ti, "I%u=%f ", m, value);

                /* Q */
                /* Get bits, and convert to float. */
                bits = tvb_get_bits(tvb, bit_offset, 16, ENC_BIG_ENDIAN);
                value = uncompressed_to_float(bits);

                /* Add to tree. */
                proto_tree_add_float_format_value(sample_tree, hf_oran_ciQsample, tvb, bit_offset/8, (16+7)/8, value, "#%u=%f", m, value);
                bit_offset += 16;
                proto_item_append_text(sample_ti, "Q%u=%f ", m, value);
            }
            proto_item_set_len(prb_ti, (bit_offset-prb_start_offset)/8);
        }
        offset = (bit_offset/8);
    }
    else if (sectionType == SEC_C_LAA) {   /* Section Type "7" */
        /* 7.2.5 Table 6.4-6 */

        /* laaMsgType */
        guint32 laa_msg_type;
        proto_tree_add_item_ret_uint(oran_tree, hf_oran_laaMsgType, tvb, offset, 1, ENC_NA, &laa_msg_type);
        /* laaMsgLen */
        guint32 laa_msg_len;
        proto_item *len_ti = proto_tree_add_item_ret_uint(oran_tree, hf_oran_laaMsgLen, tvb, offset, 1, ENC_NA, &laa_msg_len);
        proto_item_append_text(len_ti, " (%u bytes)", 4*(laa_msg_len+1));
        offset += 1;

        /* payload */
        switch (laa_msg_type) {
            case 0:
                /* TODO: LBT_PDSCH_REQ */
                break;
            case 1:
                /* TODO: LBT_DRS_REQ */
                break;
            case 2:
                /* TODO: LBT_PDSCH_RSP */
                break;
            case 3:
                /* TODO: LBT_DRS_RSP */
                break;
            case 4:
                /* TODO: LBT_Buffer_Error */
                break;
            case 5:
                /* TODO: LBT_CWCONFIG_REQ */
                break;
            case 6:
                /* TODO: LBT_CWCONFIG_RSP */
                break;
            default:
                /* Unhandled! */
                break;
        }
        /* For now just skip indicated length of bytes */
        offset += 4*(laa_msg_len+1);
    }

    /* Section extension commands */
    while (extension_flag) {

        gint extension_start_offset = offset;

        /* Create subtree for each extension (with summary) */
        proto_item *extension_ti = proto_tree_add_string_format(oran_tree, hf_oran_extension,
                                                                tvb, offset, 0, "", "Extension");
        proto_tree *extension_tree = proto_item_add_subtree(extension_ti, ett_oran_c_section_extension);

        /* ef (i.e. another extension after this one?) */
        proto_tree_add_item_ret_boolean(extension_tree, hf_oran_ef, tvb, offset, 1, ENC_BIG_ENDIAN, &extension_flag);

        /* extType */
        guint32 exttype;
        proto_tree_add_item_ret_uint(extension_tree, hf_oran_exttype, tvb, offset, 1, ENC_BIG_ENDIAN, &exttype);
        offset++;
        proto_item_append_text(sectionHeading, " (ext-%u)", exttype);

        proto_item_append_text(extension_ti, " (%s)", val_to_str_const(exttype, exttype_vals, "Unknown"));

        /* extLen (number of 32-bit words) */
        guint32 extlen_len = ((exttype==11)||(exttype==19)) ? 2 : 1;  /* Extensions 11/19 are special */
        guint32 extlen;
        proto_item *extlen_ti = proto_tree_add_item_ret_uint(extension_tree, hf_oran_extlen, tvb,
                                                             offset, extlen_len, ENC_BIG_ENDIAN, &extlen);
        proto_item_append_text(extlen_ti, " (%u bytes)", extlen*4);
        offset += extlen_len;
        if (extlen == 0) {
            expert_add_info_format(pinfo, extlen_ti, &ei_oran_extlen_zero,
                                   "extlen value of 0 is reserved");
            /* Break out to avoid infinitely looping! */
            break;
        }

        switch (exttype) {

            case 1:  /* Beamforming Weights Extension type */
            {
                guint32 bfwcomphdr_iq_width, bfwcomphdr_comp_meth;
                proto_item *comp_meth_ti = NULL;

                /* bfwCompHdr (2 subheaders - bfwIqWidth and bfwCompMeth)*/
                offset = dissect_bfwCompHdr(tvb, extension_tree, offset,
                                            &bfwcomphdr_iq_width, &bfwcomphdr_comp_meth, &comp_meth_ti);

                /* Look up width of samples. */
                guint8 iq_width = !bfwcomphdr_iq_width ? 16 : bfwcomphdr_iq_width;

                /* bfwCompParam */
                guint32 exponent = 0;
                gboolean compression_method_supported = FALSE;
                offset = dissect_bfwCompParam(tvb, extension_tree, pinfo, offset, comp_meth_ti,
                                              bfwcomphdr_comp_meth, &exponent, &compression_method_supported);

                /* Can't show details of unsupported compression method */
                if (!compression_method_supported) {
                    break;
                }

                /* We know:
                   - iq_width (above)
                   - numBfWeights (taken from preference)
                   - remaining bytes in extension
                   We can therefore derive TRX (number of antennas).
                 */

                /* I & Q samples
                   Don't know how many there will be, so just fill available bytes...
                 */
                guint weights_bytes = (extlen*4)-3;
                guint num_weights_pairs = (weights_bytes*8) / (iq_width*2);
                guint num_trx = num_weights_pairs;
                gint bit_offset = offset*8;

                for (guint n=0; n < num_trx; n++) {
                    /* Create antenna subtree */
                    gint bfw_offset = bit_offset / 8;
                    proto_item *bfw_ti = proto_tree_add_string_format(extension_tree, hf_oran_bfw,
                                                                      tvb, bfw_offset, 0, "", "TRX %2u: (", n);
                    proto_tree *bfw_tree = proto_item_add_subtree(bfw_ti, ett_oran_bfw);

                    /* I value */
                    /* Get bits, and convert to float. */
                    guint32 bits = tvb_get_bits(tvb, bit_offset, iq_width, ENC_BIG_ENDIAN);
                    gfloat value = decompress_value(bits, COMP_BLOCK_FP, iq_width, exponent);
                    /* Add to tree. */
                    proto_tree_add_float_format_value(bfw_tree, hf_oran_bfw_i, tvb, bit_offset/8, (iq_width+7)/8, value, "%f", value);
                    bit_offset += iq_width;
                    proto_item_append_text(bfw_ti, "I=%f ", value);

                    /* Leave a gap between I and Q values */
                    proto_item_append_text(bfw_ti, "  ");

                    /* Q value */
                    /* Get bits, and convert to float. */
                    bits = tvb_get_bits(tvb, bit_offset, iq_width, ENC_BIG_ENDIAN);
                    value = decompress_value(bits, COMP_BLOCK_FP, iq_width, exponent);
                    /* Add to tree. */
                    proto_tree_add_float_format_value(bfw_tree, hf_oran_bfw_q, tvb, bit_offset/8, (iq_width+7)/8, value, "%f", value);
                    bit_offset += iq_width;
                    proto_item_append_text(bfw_ti, "Q=%f", value);

                    proto_item_append_text(bfw_ti, ")");
                    proto_item_set_len(bfw_ti, (bit_offset+7)/8  - bfw_offset);
                }
                /* Need to round to next byte */
                offset = (bit_offset+7)/8;

                break;
            }

            case 4: /* Modulation compression params (5.4.7.4) */
            {
                /* csf */
                proto_tree_add_bits_item(extension_tree, hf_oran_csf, tvb, offset*8, 1, ENC_BIG_ENDIAN);
                /* modCompScaler */
                guint32 modCompScaler;
                proto_item *ti = proto_tree_add_item_ret_uint(extension_tree, hf_oran_modcompscaler,
                                                              tvb, offset, 2, ENC_BIG_ENDIAN, &modCompScaler);
                /* Work out and show floating point value too. */
                guint16 exponent = (modCompScaler >> 11) & 0x000f; /* m.s. 4 bits */
                guint16 mantissa = modCompScaler & 0x07ff;         /* l.s. 11 bits */
                double value = (double)mantissa * (1.0 / (1 << exponent));
                proto_item_append_text(ti, " (%f)", value);

                offset += 2;
                break;
            }

            case 5: /* Modulation Compression Additional Parameters Extension Type (5.4.7.5) */
            {
                /* Applies only to section types 1,3 and 5 */

                /* There may be one or 2 entries, depending upon extlen */
                gint sets = 1, reserved_bits = 0;
                switch (extlen) {
                    case 2:
                        sets = 1;
                        reserved_bits = 20;
                        break;
                    case 3:
                        sets = 2;
                        reserved_bits = 24;
                        break;
                    default:
                        /* Malformed error!!! */
                        expert_add_info_format(pinfo, extlen_ti, &ei_oran_extlen_wrong,
                                               "For section 5, extlen must be 2 or 3, but %u was dissected",
                                               extlen);
                        break;
                }

                guint bit_offset = offset*8;

                for (gint n=0; n < sets; n++) {
                    /* mcScaleReMask (12 bits) */
                    proto_tree_add_bits_item(extension_tree, hf_oran_mc_scale_re_mask, tvb, bit_offset, 12, ENC_BIG_ENDIAN);
                    bit_offset += 12;
                    /* csf (1 bit) */
                    proto_tree_add_bits_item(extension_tree, hf_oran_csf, tvb, bit_offset, 1, ENC_BIG_ENDIAN);
                    bit_offset += 1;
                    /* mcScaleOffset (15 bits) */
                    proto_tree_add_bits_item(extension_tree, hf_oran_mc_scale_offset, tvb, bit_offset, 15, ENC_BIG_ENDIAN);
                    bit_offset += 15;
                }

                /* Reserved */
                proto_tree_add_bits_item(extension_tree, hf_oran_reserved, tvb, bit_offset, reserved_bits, ENC_BIG_ENDIAN);
                bit_offset += reserved_bits;

                offset = bit_offset/8;
                break;
            }

            case 6: /* Non-contiguous PRB allocation in time and frequency domain */
                proto_tree_add_bits_item(extension_tree, hf_oran_repetition, tvb, offset*8, 1, ENC_BIG_ENDIAN);
                proto_tree_add_item(extension_tree, hf_oran_rbgSize, tvb, offset, 1, ENC_BIG_ENDIAN);
                proto_tree_add_item(extension_tree, hf_oran_rbgMask, tvb, offset, 4, ENC_BIG_ENDIAN);
                offset += 4;
                proto_tree_add_item(extension_tree, hf_oran_noncontig_priority, tvb, offset, 1, ENC_BIG_ENDIAN);
                proto_tree_add_item(extension_tree, hf_oran_symbolMask, tvb, offset, 2, ENC_BIG_ENDIAN);
                offset += 2;
                break;

            case 7: /* eAxC mask */
                proto_tree_add_item(extension_tree, hf_oran_eAxC_mask, tvb, offset, 2, ENC_BIG_ENDIAN);
                offset += 2;
                break;

            case 8: /* Regularization factor */
                proto_tree_add_item(extension_tree, hf_oran_regularizationFactor, tvb, offset, 2, ENC_BIG_ENDIAN);
                offset += 2;
                break;

            case 9: /* Dynamic Spectrum Sharing parameters */
                proto_tree_add_item(extension_tree, hf_oran_technology, tvb, offset, 1, ENC_BIG_ENDIAN);
                offset += 1;
                proto_tree_add_bits_item(extension_tree, hf_oran_reserved, tvb, offset*8, 8, ENC_BIG_ENDIAN);
                offset += 1;
                break;

            case 10: /* Section description for group configuration of multiple ports */
            {
                /* beamGroupType */
                guint32 beam_group_type = 0;
                proto_tree_add_item_ret_uint(extension_tree, hf_oran_beamGroupType,
                                             tvb, offset, 1, ENC_BIG_ENDIAN, &beam_group_type);
                proto_item_append_text(extension_ti, " (%s)", val_to_str_const(beam_group_type, beam_group_type_vals, "Unknown"));

                /* numPortc */
                guint32 numPortc;
                proto_tree_add_item_ret_uint(extension_tree, hf_oran_numPortc,
                                             tvb, offset, 1, ENC_BIG_ENDIAN, &numPortc);
                offset++;

                /* TODO: any generated fields or expert info should be added, due to enties in table 5-35 ? */

                /* Will append all beamId values to extension_ti, regardless of beamGroupType */
                proto_item_append_text(extension_ti, "(");
                guint n;

                switch (beam_group_type) {
                    case 0x0: /* common beam */
                        /* Reserved byte */
                        proto_tree_add_item(oran_tree, hf_oran_rsvd8, tvb, offset, 1, ENC_NA);
                        offset++;

                        /* All entries are beamId... */
                        for (n=0; n < numPortc; n++) {
                            proto_item_append_text(extension_ti, "%u ", beamId);
                        }
                        break;

                    case 0x1: /* beam matrix indication */
                        /* Reserved byte */
                        proto_tree_add_item(oran_tree, hf_oran_rsvd8, tvb, offset, 1, ENC_NA);
                        offset++;

                        /* Entries inc from beamId... */
                        for (n=0; n < numPortc; n++) {
                            proto_item_append_text(extension_ti, "%u ", beamId+n);
                        }
                        break;

                    case 0x2: /* beam vector listing */
                    {
                        /* Beam listing vector case */
                        /* Work out how many port beam entries there is room for */
                        /* Using numPortC as visible in issue 18116 */
                        proto_item_append_text(extension_ti, " (%u entries) ", numPortc);
                        for (n=0; n < numPortc; n++) {
                            /* TODO: Single reserved bit */

                            /* port beam ID (or UEID) */
                            guint32 id;
                            proto_item *beamid_or_ueid_ti = proto_tree_add_item_ret_uint(oran_tree, hf_oran_beamId,
                                                                                         tvb, offset, 2, ENC_BIG_ENDIAN, &id);
                            proto_item_append_text(beamid_or_ueid_ti, " port #%u beam ID (or UEId) %u", n, id);
                            offset += 2;

                            proto_item_append_text(extension_ti, "%u ", id);
                        }
                        break;
                    }

                    default:
                        /* TODO: warning for unsupported/reserved value */
                        break;
                }
                proto_item_append_text(extension_ti, ")");
                break;
            }

            case 11: /* Flexible Weights Extension Type */
            {
                gboolean disableBFWs;
                guint32  numBundPrb;

                /* disableBFWs */
                proto_tree_add_item_ret_boolean(extension_tree, hf_oran_disable_bfws,
                                                tvb, offset, 1, ENC_BIG_ENDIAN, &disableBFWs);
                if (disableBFWs) {
                    proto_item_append_text(extension_ti, " (disableBFWs)");
                }
                /* RAD */
                proto_tree_add_item(extension_tree, hf_oran_rad,
                                    tvb, offset, 1, ENC_BIG_ENDIAN);
                /* 6 reserved bits */
                proto_tree_add_item(extension_tree, hf_oran_ext11_reserved, tvb,
                                    offset, 1, ENC_BIG_ENDIAN);
                offset++;

                /* numBundPrb */
                proto_item *num_bund_prb_ti = proto_tree_add_item_ret_uint(extension_tree, hf_oran_num_bund_prbs,
                                                                           tvb, offset, 1, ENC_BIG_ENDIAN, &numBundPrb);
                offset++;
                /* value zero is reserved.. */
                if (numBundPrb == 0) {
                    expert_add_info_format(pinfo, num_bund_prb_ti, &ei_oran_reserved_numBundPrb,
                                           "Reserved value of numBundPrb seen - not valid for use");
                }

                guint32 num_bundles;
                guint32 orphaned_prbs;

                if (!disableBFWs) {
                    /********************************************/
                    /* Table 7.7.1.1-1 */
                    /********************************************/

                    guint32 bfwcomphdr_iq_width, bfwcomphdr_comp_meth;
                    proto_item *comp_meth_ti = NULL;

                    /* bfwCompHdr (2 subheaders - bfwIqWidth and bfwCompMeth)*/
                    offset = dissect_bfwCompHdr(tvb, extension_tree, offset,
                                                &bfwcomphdr_iq_width, &bfwcomphdr_comp_meth, &comp_meth_ti);

                    /* Look up width of samples. */
                    guint8 iq_width = !bfwcomphdr_iq_width ? 16 : bfwcomphdr_iq_width;


                    /* Work out number of bundles, but take care not to divide by zero. */
                    if (numBundPrb == 0) {
                        break;
                    }
                    num_bundles = numPrbc / numBundPrb;

                    /* Add (complete) bundles */
                    for (guint b=0; b < num_bundles; b++) {

                        offset = dissect_bfw_bundle(tvb, extension_tree, pinfo, offset,
                                                    comp_meth_ti, bfwcomphdr_comp_meth,
                                                    iq_width,
                                                    b,
                                                    startPrbc + b*numBundPrb,
                                                    startPrbc + (b+1)*numBundPrb - 1);
                        if (!offset) {
                            break;
                        }
                    }


                    /* Any remaining BFWs will be added into an 'orphan bundle'. */
                    orphaned_prbs = numPrbc % numBundPrb;
                    if (orphaned_prbs) {
                        offset = dissect_bfw_bundle(tvb, extension_tree, pinfo, offset,
                                                    comp_meth_ti, bfwcomphdr_comp_meth,
                                                    iq_width, ORPHAN_BUNDLE_NUMBER,
                                                    startPrbc + num_bundles*numBundPrb,
                                                    startPrbc + num_bundles*numBundPrb + orphaned_prbs-1);
                    }
                }
                else {
                    /********************************************/
                    /* Table 7.7.1.1-2 */
                    /* No weights in this case */
                    /********************************************/

                    /* Work out number of bundles, but take care not to divide by zero. */
                    if (numBundPrb == 0) {
                        break;
                    }
                    num_bundles = numPrbc / numBundPrb;

                    for (guint n=0; n < num_bundles; n++) {
                        /* beamId */
                        proto_item *ti = proto_tree_add_item(extension_tree, hf_oran_beam_id,
                                                             tvb, offset, 2, ENC_BIG_ENDIAN);
                        proto_item_append_text(ti, " (Bundle %u)", n);
                        offset += 2;
                    }

                    /* Any remaining BFWs would be added into an 'orphan bundle', so beamId would be here. */
                    orphaned_prbs = numPrbc % numBundPrb;
                    if (orphaned_prbs) {
                        proto_item *ti = proto_tree_add_item(extension_tree, hf_oran_beam_id,
                                                             tvb, offset, 2, ENC_BIG_ENDIAN);
                        proto_item_append_text(ti, " (Orphaned PRBs)");
                        offset += 2;
                    }

                }

                /* Add summary to extension root */
                if (orphaned_prbs) {
                    proto_item_append_text(extension_ti, " (%u bundles + orphaned)", num_bundles);
                }
                else {
                    proto_item_append_text(extension_ti, " (%u bundles)", num_bundles);
                }
            }

                break;

            case 12: /* Non-Contiguous PRB Allocation with Frequency Ranges */
            {
                /* priority */
                proto_tree_add_item(extension_tree, hf_oran_noncontig_priority, tvb, offset, 1, ENC_BIG_ENDIAN);

                /* symbolMask */
                proto_tree_add_item(extension_tree, hf_oran_symbolMask, tvb, offset, 2, ENC_BIG_ENDIAN);
                offset += 2;

                /* There are now 'R' pairs of (offStartPrb, numPrb) values.  Not sure where R comes from,
                   but for now assume that entire space in extLen should be filled with pairs.
                   N.B. this suggests that 'R' would always be an even number.. */
                guint32 extlen_remaining_bytes = (extlen*4) - 4;
                guint8 prb_index;

                for (prb_index = 1; extlen_remaining_bytes > 0; prb_index++)
                {
                    /* Create a subtree for each pair */
                    proto_item *pair_ti = proto_tree_add_string(extension_tree, hf_oran_off_start_prb_num_prb_pair,
                                                                tvb, offset, 2, "");
                    proto_tree *pair_tree = proto_item_add_subtree(pair_ti, ett_oran_offset_start_prb_num_prb);

                    /* offStartPrb */
                    guint32 off_start_prb;
                    proto_tree_add_item_ret_uint(pair_tree, hf_oran_off_start_prb, tvb, offset, 1, ENC_BIG_ENDIAN, &off_start_prb);
                    offset++;

                    /* numPrb */
                    guint32 num_prb;
                    proto_tree_add_item_ret_uint(pair_tree, hf_oran_num_prb, tvb, offset, 1, ENC_BIG_ENDIAN, &num_prb);
                    offset++;

                    /* Add summary to pair root item */
                    proto_item_append_text(pair_ti, "(%u) offStartPrb=%3u, numPrb=%u",
                                           prb_index, off_start_prb, num_prb);

                    extlen_remaining_bytes -= 2;
                }
                break;
            }

            case 13:  /* PRB Allocation with Frequency Hopping */
            {
                guint32 extlen_remaining_bytes = (extlen*4) - 2;
                guint8 allocation_index;

                for (allocation_index = 1; extlen_remaining_bytes > 0; allocation_index++)
                {
                    /* Subtree for allocation */
                    proto_item *allocation_ti = proto_tree_add_string(extension_tree, hf_oran_prb_allocation,
                                                                tvb, offset, 2, "");
                    proto_tree *allocation_tree = proto_item_add_subtree(allocation_ti, ett_oran_prb_allocation);

                    /* Reserved (2 bits) */
                    proto_tree_add_item(allocation_tree, hf_oran_reserved_2bits, tvb, offset, 1, ENC_BIG_ENDIAN);

                    /* nextSymbolId (4 bits) */
                    guint32 next_symbol_id;
                    proto_tree_add_item_ret_uint(allocation_tree, hf_oran_nextSymbolId, tvb, offset, 1, ENC_BIG_ENDIAN, &next_symbol_id);

                    /* nextStartPrbc (10 bits) */
                    guint32 next_start_prbc;
                    proto_tree_add_item_ret_uint(allocation_tree, hf_oran_nextStartPrbc, tvb, offset, 2, ENC_BIG_ENDIAN, &next_start_prbc);
                    offset += 2;

                    /* Add summary to allocation root item */
                    proto_item_append_text(allocation_ti, "(%u) nextSymbolId=%3u, nextStartPrbc=%u",
                                           allocation_index, next_symbol_id, next_start_prbc);

                    extlen_remaining_bytes -= 2;
                }
                break;
            }

            case 14:  /* Nulling-layer Info. for ueId-based beamforming */
                proto_tree_add_item(extension_tree, hf_oran_nullLayerInd, tvb, offset, 1, ENC_BIG_ENDIAN);
                offset += 1;
                proto_tree_add_bits_item(extension_tree, hf_oran_reserved, tvb, offset*8, 8, ENC_BIG_ENDIAN);
                offset += 1;
                break;

            case 15:  /* Mixed-numerology Info. for ueId-based beamforming */
                /* frameStructure */
                proto_tree_add_item(extension_tree, hf_oran_frameStructure_fft, tvb, offset, 1, ENC_BIG_ENDIAN);
                proto_tree_add_item(extension_tree, hf_oran_frameStructure_subcarrier_spacing, tvb, offset, 1, ENC_NA);
                offset += 1;
                /* freqOffset */
                proto_tree_add_item(extension_tree, hf_oran_freqOffset, tvb, offset, 3, ENC_BIG_ENDIAN);
                offset += 3;
                /* cpLength */
                proto_tree_add_item(extension_tree, hf_oran_cpLength, tvb, offset, 2, ENC_BIG_ENDIAN);
                offset += 2;
                break;

            case 16:  /* Section description for antenna mapping in UE channel information based UL beamforming */
                /* TODO */
                break;

            case 17:  /* Section description for indication of user port group */
                /* TODO */
                break;

            case 18:  /* Section description for Uplink Transmission Management */
                /* TODO */
                break;

            case 19:  /* Compact beamforming information for multiple port */
            {
                /* disableBFWs */
                gboolean disableBFWs;
                proto_tree_add_item_ret_boolean(extension_tree, hf_oran_disable_bfws,
                                                tvb, offset, 1, ENC_BIG_ENDIAN, &disableBFWs);
                if (disableBFWs) {
                    proto_item_append_text(extension_ti, " (disableBFWs)");
                }
                /* Repetition */
                proto_tree_add_bits_item(extension_tree, hf_oran_repetition, tvb, (offset*8)+1, 1, ENC_BIG_ENDIAN);
                /* numPortc */
                guint32 numPortc;
                proto_tree_add_item_ret_uint(extension_tree, hf_oran_numPortc,
                                             tvb, offset, 1, ENC_BIG_ENDIAN, &numPortc);
                offset++;

                /* priority */
                proto_tree_add_item(extension_tree, hf_oran_noncontig_priority, tvb, offset, 1, ENC_BIG_ENDIAN);
                /* symbolMask */
                proto_tree_add_item(extension_tree, hf_oran_symbolMask, tvb, offset, 2, ENC_BIG_ENDIAN);
                offset += 2;

                /* bfwCompHdr */
                guint32 bfwcomphdr_iq_width, bfwcomphdr_comp_meth;
                proto_item *comp_meth_ti = NULL;
                offset = dissect_bfwCompHdr(tvb, extension_tree, offset,
                                            &bfwcomphdr_iq_width, &bfwcomphdr_comp_meth, &comp_meth_ti);

                /* Add entries for each port */
                for (guint port=0; port < numPortc; port++) {

                    /* Create subtree for port entry*/
                    gint port_start_offset = offset;
                    proto_item *port_ti = proto_tree_add_string_format(extension_tree, hf_oran_ext19_port,
                                                                       tvb, offset, 0,
                                                                      "", "Port %u: ", port);
                    proto_tree *port_tree = proto_item_add_subtree(port_ti, ett_oran_ext19_port);



                    /* Reserved (4 bits) */
                    proto_tree_add_item(port_tree, hf_oran_reserved_4bits, tvb, offset, 1, ENC_BIG_ENDIAN);
                    /* portReMask (12 bits) */
                    proto_tree_add_item(port_tree, hf_oran_portReMask, tvb, offset, 2, ENC_BIG_ENDIAN);
                    offset += 2;

                    /* Reserved (2 bits) */
                    proto_tree_add_item(port_tree, hf_oran_reserved_2bits, tvb, offset, 1, ENC_BIG_ENDIAN);
                    /* portSymbolMask (14 bits) */
                    proto_tree_add_item(port_tree, hf_oran_portSymbolMask, tvb, offset, 2, ENC_BIG_ENDIAN);
                    offset += 2;

                    /* Reserved (1 bit) */
                    proto_tree_add_item(port_tree, hf_oran_reserved_1bit, tvb, offset, 1, ENC_BIG_ENDIAN);
                    /* beamID (15 bits) */
                    proto_tree_add_item_ret_uint(port_tree, hf_oran_beamId, tvb, offset, 2, ENC_BIG_ENDIAN, &beamId);
                    proto_item_append_text(port_ti, " (beamId=%u)", beamId);
                    offset += 2;

                    /* bfwCompParam (TODO: present in disableBFWs case?) */
                    gboolean compression_method_supported = FALSE;
                    guint32  exponent = 0;
                    offset = dissect_bfwCompParam(tvb, port_tree, pinfo, offset, comp_meth_ti,
                                                  bfwcomphdr_comp_meth, &exponent, &compression_method_supported);


                    if (!disableBFWs) {
                        /*****************************************************************/
                        /* Table 7.7.19.1-1 (there is no part 2 for disableBFWs case...) */
                        /*****************************************************************/

                        /* Look up width of samples. */
                        guint8 iq_width = !bfwcomphdr_iq_width ? 16 : bfwcomphdr_iq_width;

                        gint bit_offset = offset*8;
                        gint bfw_offset;

                        /* Add weights for each TRX */
                        for (guint b=0; b < pref_num_bf_antennas; b++) {

                            /* Create BFW subtree */
                            bfw_offset = bit_offset / 8;
                            guint8 bfw_extent = ((bit_offset + (iq_width*2)) / 8) - bfw_offset;
                            proto_item *bfw_ti = proto_tree_add_string_format(port_tree, hf_oran_bfw,
                                                                              tvb, bfw_offset, bfw_extent,
                                                                              "", "TRX %u: (", b);
                            proto_tree *bfw_tree = proto_item_add_subtree(bfw_ti, ett_oran_bfw);

                            /* I */
                            /* Get bits, and convert to float. */
                            guint32 bits = tvb_get_bits(tvb, bit_offset, iq_width, ENC_BIG_ENDIAN);
                            gfloat value = decompress_value(bits, bfwcomphdr_comp_meth, iq_width, exponent);
                            /* Add to tree. */
                            proto_tree_add_float_format_value(bfw_tree, hf_oran_bfw_i, tvb, bit_offset/8, (iq_width+7)/8, value, "#%u=%f", b, value);
                            bit_offset += iq_width;
                            proto_item_append_text(bfw_ti, "I%u=%f ", b, value);

                            /* Q */
                            /* Get bits, and convert to float. */
                            bits = tvb_get_bits(tvb, bit_offset, iq_width, ENC_BIG_ENDIAN);
                            value = decompress_value(bits, bfwcomphdr_comp_meth, iq_width, exponent);
                            /* Add to tree. */
                            proto_tree_add_float_format_value(bfw_tree, hf_oran_bfw_q, tvb, bit_offset/8, (iq_width+7)/8, value, "#%u=%f", b, value);
                            bit_offset += iq_width;
                            proto_item_append_text(bfw_ti, "Q%u=%f)", b, value);
                        }

                        offset = (bit_offset+7)/8;
                    }
                    else {
                        /* No weights... */

                        /* Reserved (1 bit) */
                        proto_tree_add_bits_item(extension_tree, hf_oran_reserved, tvb, offset*8, 1, ENC_BIG_ENDIAN);
                        /* beamID (15 bits) */
                        proto_tree_add_item_ret_uint(extension_tree, hf_oran_beamId, tvb, offset, 2, ENC_BIG_ENDIAN, &beamId);
                        proto_item_append_text(port_ti, " (beamId=%u)", beamId);
                        offset += 2;
                    }

                    /* Set length of this port entry */
                    proto_item_set_len(port_ti, offset-port_start_offset);
                }
                break;
            }

            case 20:  /* Puncturing extension */
                /* TODO */
                break;

            case 21:  /* Variable PRB group size for channel information */
                /* TODO */
                break;

            case 22:  /* ACK/NACK request */
                proto_tree_add_item(extension_tree, hf_oran_ack_nack_req_id, tvb, offset, 2, ENC_BIG_ENDIAN);
                offset += 2;
                break;

            default:
                /* Other/unexpected extension types. */
                break;
        }

        /* Check offset compared with extlen.  There should be 0-3 bytes of padding */
        gint num_padding_bytes = (extension_start_offset + (extlen*4) - offset);
        if ((num_padding_bytes<0) || (num_padding_bytes>3)) {
            expert_add_info_format(pinfo, extlen_ti, &ei_oran_extlen_wrong,
                                   "extlen signalled %u bytes (+ 0-3 bytes padding), but %u were dissected",
                                   extlen*4, offset-extension_start_offset);
        }

        /* Move offset to beyond signalled length of extension */
        offset = extension_start_offset + (extlen*4);

        /* Set length of extension header. */
        proto_item_set_len(extension_ti, extlen*4);
    }

    /* Set extent of overall section */
    proto_item_set_len(sectionHeading, offset);

    return offset;
}

/* Dissect udCompHdr (user data compression header, 7.5.2.10) */
/* bit_width and comp_meth are out params */
static int dissect_udcomphdr(tvbuff_t *tvb, packet_info *pinfo _U_, proto_tree *tree, guint offset,
                             guint *bit_width, guint *comp_meth)
{
    /* Subtree */
    proto_item *udcomphdr_ti = proto_tree_add_string_format(tree, hf_oran_udCompHdr,
                                                         tvb, offset, 1, "",
                                                         "udCompHdr");
    proto_tree *udcomphdr_tree = proto_item_add_subtree(udcomphdr_ti, ett_oran_udcomphdr);

    /* udIqWidth */
    guint32 hdr_iq_width;
    proto_item *iq_width_item = proto_tree_add_item_ret_uint(udcomphdr_tree, hf_oran_udCompHdrIqWidth , tvb, offset, 1, ENC_NA, &hdr_iq_width);
    *bit_width = (hdr_iq_width) ? hdr_iq_width : 16;
    proto_item_append_text(iq_width_item, " (%u bits)", *bit_width);

    /* udCompMeth */
    guint32 ud_comp_meth;
    proto_tree_add_item_ret_uint(udcomphdr_tree, hf_oran_udCompHdrMeth, tvb, offset, 1, ENC_NA, &ud_comp_meth);
    if (comp_meth) {
        *comp_meth = ud_comp_meth;
    }
    offset += 1;

    /* Summary */
    proto_item_append_text(udcomphdr_ti, " (IqWidth=%u, udCompMeth=%s)",
                           *bit_width, rval_to_str_const(ud_comp_meth, ud_comp_header_meth, "Unknown"));
    return offset;
}


/* Control plane dissector (section 7). */
static int dissect_oran_c(tvbuff_t *tvb, packet_info *pinfo, proto_tree *tree, void *data _U_)
{
    /* Set up structures needed to add the protocol subtree and manage it */
    guint offset = 0;

    col_set_str(pinfo->cinfo, COL_PROTOCOL, "O-RAN-FH-C");
    col_set_str(pinfo->cinfo, COL_INFO, "C-Plane");

    /* Create display subtree for the protocol */
    proto_item *protocol_item = proto_tree_add_item(tree, proto_oran, tvb, 0, -1, ENC_NA);
    proto_item_append_text(protocol_item, "-C");
    proto_tree *oran_tree = proto_item_add_subtree(protocol_item, ett_oran);

    guint16 eAxC;
    addPcOrRtcid(tvb, oran_tree, &offset, "ecpriRtcid", &eAxC);

    if (!PINFO_FD_VISITED(pinfo)) {
        /* TODO: create or update conversation for stream eAxC */
    }
    else {
        /* TODO: show stored state for this stream */
    }

    /* Message identifier */
    addSeqid(tvb, oran_tree, &offset);

    proto_item *sectionHeading;

    /* section subtree */
    gint section_tree_offset = offset;
    proto_tree *section_tree = proto_tree_add_subtree(oran_tree, tvb, offset, 2, ett_oran_section_type, &sectionHeading, "C-Plane Section Type ");

    /* dataDirection */
    guint32 direction = 0;
    proto_tree_add_item_ret_uint(section_tree, hf_oran_data_direction, tvb, offset, 1, ENC_NA, &direction);
    /* payloadVersion */
    proto_tree_add_item(section_tree, hf_oran_payload_version, tvb, offset, 1, ENC_NA);
    /* payloadVersion */
    proto_tree_add_item(section_tree, hf_oran_filter_index, tvb, offset, 1, ENC_NA);
    offset += 1;

    guint ref_a_offset = 0;
    /* frameId */
    guint32 frameId = 0;
    proto_tree_add_item_ret_uint(section_tree, hf_oran_frame_id, tvb, offset, 1, ENC_NA, &frameId);
    offset += 1;

    /* subframeId */
    guint32 subframeId = 0;
    proto_tree_add_item_ret_uint(section_tree, hf_oran_subframe_id, tvb, offset, 1, ENC_NA, &subframeId);
    /* slotId */
    guint32 slotId = 0;
    proto_tree_add_item_ret_uint(section_tree, hf_oran_slot_id, tvb, offset, 2, ENC_BIG_ENDIAN, &slotId);
    offset++;
    /* startSymbolId */
    guint32 startSymbolId = 0;
    proto_tree_add_item_ret_uint(section_tree, hf_oran_start_symbol_id, tvb, offset, 1, ENC_NA, &startSymbolId);
    offset++;

    char id[16];
    snprintf(id, 16, "%d-%d-%d", frameId, subframeId, slotId);
    proto_item *pi = proto_tree_add_string(section_tree, hf_oran_refa, tvb, ref_a_offset, 3, id);
    proto_item_set_generated(pi);

    /* numberOfSections */
    guint32 nSections = 0;
    proto_tree_add_item_ret_uint(section_tree, hf_oran_numberOfSections, tvb, offset, 1, ENC_NA, &nSections);
    offset += 1;

    /* sectionType */
    guint32 sectionType = 0;
    proto_tree_add_item_ret_uint(section_tree, hf_oran_sectionType, tvb, offset, 1, ENC_NA, &sectionType);
    offset += 1;

    /* Section-specific fields (white entries in Section Type diagrams) */
    guint bit_width = 0;

    guint32 scs, slots_per_subframe;
    guint32 num_ues = 0;
    proto_item *ti;

    switch (sectionType) {
        case SEC_C_UNUSED_RB:   /* Section Type "0" */
            /* timeOffset */
            proto_tree_add_item(section_tree, hf_oran_timeOffset, tvb, offset, 2, ENC_BIG_ENDIAN);
            offset += 2;
            /* frameStructure */
            proto_tree_add_item(section_tree, hf_oran_frameStructure_fft, tvb, offset, 1, ENC_NA);
            proto_tree_add_item_ret_uint(section_tree, hf_oran_frameStructure_subcarrier_spacing, tvb, offset, 1, ENC_NA, &scs);
            /* slots_per_subframe = 1 << scs; */
            offset += 1;

            /* cpLength */
            proto_tree_add_item(section_tree, hf_oran_cpLength, tvb, offset, 2, ENC_BIG_ENDIAN);
            offset += 2;
            /* reserved */
            proto_tree_add_item(section_tree, hf_oran_rsvd8, tvb, offset, 1, ENC_NA);
            offset += 1;
            break;

        case SEC_C_NORMAL:      /* Section Type "1" */
        case SEC_C_UE_SCHED:    /* Section Type "5" */
            /* udCompHdr */
            offset = dissect_udcomphdr(tvb, pinfo, section_tree, offset, &bit_width, NULL);
            /* reserved */
            proto_tree_add_item(section_tree, hf_oran_rsvd8, tvb, offset, 1, ENC_NA);
            offset += 1;
            break;

        case SEC_C_PRACH:       /* Section Type "3" */
            /* timeOffset */
            proto_tree_add_item(section_tree, hf_oran_timeOffset, tvb, offset, 2, ENC_BIG_ENDIAN);
            offset += 2;
            /* frameStructure */
            proto_tree_add_item(section_tree, hf_oran_frameStructure_fft, tvb, offset, 1, ENC_NA);
            proto_tree_add_item_ret_uint(section_tree, hf_oran_frameStructure_subcarrier_spacing, tvb, offset, 1, ENC_NA, &scs);
            slots_per_subframe = 1 << scs;
            ti = proto_tree_add_uint(section_tree, hf_oran_slot_within_frame, tvb, 0, 0, (slots_per_subframe*subframeId) + slotId);
            proto_item_set_generated(ti);
            offset += 1;
            /* cpLength */
            proto_tree_add_item(section_tree, hf_oran_cpLength, tvb, offset, 2, ENC_BIG_ENDIAN);
            offset += 2;
            /* udCompHdr */
            offset = dissect_udcomphdr(tvb, pinfo, section_tree, offset, &bit_width, NULL);
            break;

        case SEC_C_CH_INFO:
            /* numberOfUEs */
            proto_tree_add_item_ret_uint(section_tree, hf_oran_numberOfUEs, tvb, offset, 1, ENC_NA, &num_ues);
            offset += 1;
            /* reserved */
            proto_tree_add_item(section_tree, hf_oran_rsvd8, tvb, offset, 1, ENC_NA);
            offset += 1;

            /* Number of sections may not be filled in, so set to the number of UEs */
            if (nSections == 0) {
                nSections = num_ues;
            }
            break;

        case SEC_C_RSVD2:
        case SEC_C_LAA:
            /* TODO: */
            break;
    };

    /* Set actual length of section. */
    proto_item_set_len(section_tree, offset - section_tree_offset);

    proto_item_append_text(sectionHeading, "%d, %s, Frame: %d, Subframe: %d, Slot: %d, StartSymbol: %d",
                           sectionType, val_to_str(direction, data_direction_vals, "Unknown"),
                           frameId, subframeId, slotId, startSymbolId);
    write_pdu_label_and_info(protocol_item, NULL, pinfo, ", Type: %d %s", sectionType, rval_to_str(sectionType, section_types_short, "Unknown"));

    /* Dissect each C section */
    for (guint32 i = 0; i < nSections; ++i) {
        tvbuff_t *section_tvb = tvb_new_subset_length_caplen(tvb, offset, -1, -1);
        offset += dissect_oran_c_section(section_tvb, oran_tree, pinfo, sectionType, protocol_item);
    }

    return tvb_captured_length(tvb);
}

/* User plane dissector (section 8) */
static int
dissect_oran_u(tvbuff_t *tvb, packet_info *pinfo, proto_tree *tree, void *data _U_)
{
    /* Set up structures needed to add the protocol subtree and manage it */
    gint offset = 0;

    col_set_str(pinfo->cinfo, COL_PROTOCOL, "O-RAN-FH-U");
    col_set_str(pinfo->cinfo, COL_INFO, "U-Plane");

    /* create display subtree for the protocol */
    proto_item *protocol_item = proto_tree_add_item(tree, proto_oran, tvb, 0, -1, ENC_NA);
    proto_item_append_text(protocol_item, "-U");
    proto_tree *oran_tree = proto_item_add_subtree(protocol_item, ett_oran);

    /* Transport header */
    /* Real-time control data / IQ data transfer message series identifier */
    guint16 eAxC;
    addPcOrRtcid(tvb, oran_tree, &offset, "ecpriPcid", &eAxC);

    if (!PINFO_FD_VISITED(pinfo)) {
        /* TODO: create or update conversation for stream eAxC */
    }
    else {
        /* TODO: show stored state for this stream */
    }

    /* Message identifier */
    addSeqid(tvb, oran_tree, &offset);

    /* Common header for time reference */
    proto_item *timingHeader;
    proto_tree *timing_header_tree = proto_tree_add_subtree(oran_tree, tvb, offset, 4, ett_oran_u_timing, &timingHeader, "Timing header");

    guint32 direction;
    proto_tree_add_item_ret_uint(timing_header_tree, hf_oran_data_direction, tvb, offset, 1, ENC_NA, &direction);
    proto_tree_add_item(timing_header_tree, hf_oran_payload_version, tvb, offset, 1, ENC_NA);
    proto_tree_add_item(timing_header_tree, hf_oran_filter_index, tvb, offset, 1, ENC_NA);
    offset += 1;

    gint ref_a_offset = offset;
    guint32 frameId = 0;
    proto_tree_add_item_ret_uint(timing_header_tree, hf_oran_frame_id, tvb, offset, 1, ENC_NA, &frameId);
    offset += 1;

    guint32 subframeId = 0;
    proto_tree_add_item_ret_uint(timing_header_tree, hf_oran_subframe_id, tvb, offset, 1, ENC_NA, &subframeId);
    guint32 slotId = 0;
    proto_tree_add_item_ret_uint(timing_header_tree, hf_oran_slot_id, tvb, offset, 2, ENC_BIG_ENDIAN, &slotId);
    guint32 startSymbolId = 0;
    offset++;
    proto_tree_add_item_ret_uint(timing_header_tree, hf_oran_start_symbol_id, tvb, offset, 1, ENC_NA, &startSymbolId);
    offset++;

    char id[16];
    snprintf(id, 16, "%d-%d-%d", frameId, subframeId, slotId);
    proto_item *pi = proto_tree_add_string(timing_header_tree, hf_oran_refa, tvb, ref_a_offset, 3, id);
    proto_item_set_generated(pi);

    proto_item_append_text(timingHeader, " %s, Frame: %d, Subframe: %d, Slot: %d, StartSymbol: %d",
        val_to_str(direction, data_direction_vals, "Unknown"), frameId, subframeId, slotId, startSymbolId);

    guint sample_bit_width;
    gint compression;
    gboolean includeUdCompHeader;

    if (direction == DIR_UPLINK) {
        sample_bit_width = pref_sample_bit_width_uplink;
        compression = pref_iqCompressionUplink;
        includeUdCompHeader = pref_includeUdCompHeaderUplink;
    } else {
        sample_bit_width = pref_sample_bit_width_downlink;
        compression = pref_iqCompressionDownlink;
        includeUdCompHeader = pref_includeUdCompHeaderDownlink;
    }

    /* Need a valid value (e.g. 9, 14).  0 definitely won't work, as won't progress around loop! */
    if (sample_bit_width == 0) {
        expert_add_info_format(pinfo, protocol_item, &ei_oran_invalid_sample_bit_width,
                               "%cL Sample bit width from preference (%u) not valid, so can't decode sections",
                               (direction == DIR_UPLINK) ? 'U' : 'D', sample_bit_width);
        return offset;
    }

    guint bytesLeft;

    guint number_of_sections = 0;
    guint nBytesPerPrb;

    do {
        proto_item *sectionHeading;
        proto_tree *section_tree = proto_tree_add_subtree(oran_tree, tvb, offset, 2, ett_oran_u_section, &sectionHeading, "Section");

        /* Section Header fields */

        /* sectionId */
        guint32 sectionId = 0;
        proto_tree_add_item_ret_uint(section_tree, hf_oran_section_id, tvb, offset, 2, ENC_BIG_ENDIAN, &sectionId);
        offset++;
        /* rb */
        proto_tree_add_item(section_tree, hf_oran_rb, tvb, offset, 1, ENC_NA);
        /* symInc */
        proto_tree_add_item(section_tree, hf_oran_symInc, tvb, offset, 1, ENC_NA);
        /* startPrbu */
        guint32 startPrbu = 0;
        proto_tree_add_item_ret_uint(section_tree, hf_oran_startPrbu, tvb, offset, 2, ENC_BIG_ENDIAN, &startPrbu);
        offset += 2;

        /* numPrbu */
        guint32 numPrbu = 0;
        proto_tree_add_item_ret_uint(section_tree, hf_oran_numPrbu, tvb, offset, 1, ENC_NA, &numPrbu);
        offset += 1;

        if (includeUdCompHeader) {
            /* 5.4.4.10.  Described in 6.3.3.13 */
            /* Extract these values to inform how wide IQ samples in each PRB will be. */
            offset = dissect_udcomphdr(tvb, pinfo, section_tree, offset, &sample_bit_width, &compression);

            /* Not part of udCompHdr */
            proto_tree_add_item(section_tree, hf_oran_rsvd8, tvb, offset, 1, ENC_NA);
            offset += 1;
        }

        /* Work this out each time, as udCompHdr may have changed things */
        guint nBytesForSamples = (sample_bit_width * 12 * 2) / 8;
        nBytesPerPrb = nBytesForSamples;
        if ((compression != COMP_NONE) && (compression != COMP_MODULATION)) {
            nBytesPerPrb++;         /* 1 extra byte reserved/exponent */
        }


        write_section_info(sectionHeading, pinfo, protocol_item, sectionId, startPrbu, numPrbu);

        /* TODO: should this use the same pref as c-plane? */
        if (numPrbu == 0) {
            /* Special case for all PRBs (NR: the total number of PRBs may be > 255) */
            numPrbu = pref_data_plane_section_total_rbs;
            startPrbu = 0;  /* may already be 0... */
        }

        for (guint i = 0; i < numPrbu; ++i) {
            proto_item *prbHeading;
            proto_tree *rb_tree = proto_tree_add_subtree(section_tree, tvb, offset, nBytesPerPrb, ett_oran_u_prb, &prbHeading, "PRB");
            guint32 exponent = 0;
            if ((compression != COMP_NONE) && (compression != COMP_MODULATION)) {
                proto_tree_add_item(rb_tree, hf_oran_reserved_4bits, tvb, offset, 1, ENC_NA);
                proto_tree_add_item_ret_uint(rb_tree, hf_oran_exponent, tvb, offset, 1, ENC_BIG_ENDIAN, &exponent);
                offset += 1;
            }
            /* Show PRB number in root */
            proto_item_append_text(prbHeading, " %u", startPrbu + i);


            proto_tree_add_item(rb_tree, hf_oran_iq_user_data, tvb, offset, nBytesForSamples, ENC_NA);

            if (pref_showIQSampleValues) {
                /* Individual values */
                guint samples_offset = offset*8;
                guint sample_number = 0;
                for (guint n = 0; n<12; n++) {
                    /* I */
                    guint i_bits = tvb_get_bits(tvb, samples_offset, sample_bit_width, ENC_BIG_ENDIAN);
                    gfloat i_value = decompress_value(i_bits, COMP_BLOCK_FP, sample_bit_width, exponent);
                    i_value = digital_power_scaling(i_value);
                    guint sample_len_in_bytes = ((samples_offset%8)+sample_bit_width+7)/8;
                    proto_item *i_ti = proto_tree_add_float(rb_tree, hf_oran_iSample, tvb, samples_offset/8, sample_len_in_bytes, i_value);
                    proto_item_set_text(i_ti, "iSample: %0.12f  0x%04x (iSample-%u in the PRB)", i_value, i_bits, sample_number);
                    samples_offset += sample_bit_width;
                    /* Q */
                    guint q_bits = tvb_get_bits(tvb, samples_offset, sample_bit_width, ENC_BIG_ENDIAN);
                    gfloat q_value = decompress_value(q_bits, COMP_BLOCK_FP, sample_bit_width, exponent);
                    q_value = digital_power_scaling(q_value);
                    sample_len_in_bytes = ((samples_offset%8)+sample_bit_width+7)/8;
                    proto_item *q_ti = proto_tree_add_float(rb_tree, hf_oran_qSample, tvb, samples_offset/8, sample_len_in_bytes, q_value);
                    proto_item_set_text(q_ti, "qSample: %0.12f  0x%04x (qSample-%u in the PRB)", q_value, q_bits, sample_number);
                    samples_offset += sample_bit_width;

                    sample_number++;
                }
                proto_item_append_text(prbHeading, " (%u samples)", sample_number);
            }

            offset += nBytesForSamples;

            proto_item_set_len(sectionHeading, nBytesPerPrb * numPrbu + 4);  /* 4 bytes for section header */
        }
        bytesLeft = tvb_captured_length(tvb) - offset;
        number_of_sections++;
    } while (bytesLeft >= (4 + nBytesPerPrb));     /* FIXME: bad heuristic */

    /* Show number of sections found */
    proto_item *ti = proto_tree_add_uint(oran_tree, hf_oran_numberOfSections, tvb, 0, 0, number_of_sections);
    proto_item_set_generated(ti);

    return tvb_captured_length(tvb);
}


/*****************************/
/* Main dissection function. */
/* N.B. ecpri message type passed in as 'data' arg by eCPRI dissector */
static int
dissect_oran(tvbuff_t *tvb, packet_info *pinfo, proto_tree *tree, void *data)
{
    guint32 ecpri_message_type = *(guint32 *)data;

    switch (ecpri_message_type) {
        case ECPRI_MT_IQ_DATA:
            return dissect_oran_u(tvb, pinfo, tree, data);
        case ECPRI_MT_RT_CTRL_DATA:
            return dissect_oran_c(tvb, pinfo, tree, data);

        default:
            /* Not dissecting other types - assume these are handled by eCPRI dissector */
            return 0;
    }
}


/* Register the protocol with Wireshark. */
void
proto_register_oran(void)
{
    static hf_register_info hf[] = {

       /* Section 3.1.3.1.6 */
       { &hf_oran_du_port_id,
         { "DU Port ID", "oran_fh_cus.du_port_id",
           FT_UINT16, BASE_DEC,
           NULL, 0x0,
           "Width set in dissector preference", HFILL }
       },

       /* Section 3.1.3.1.6 */
       { &hf_oran_bandsector_id,
         { "BandSector ID", "oran_fh_cus.bandsector_id",
           FT_UINT16, BASE_DEC,
           NULL, 0x0,
           "Width set in dissector preference", HFILL }
       },

       /* Section 3.1.3.1.6 */
       { &hf_oran_cc_id,
         { "CC ID", "oran_fh_cus.cc_id",
           FT_UINT16, BASE_DEC,
           NULL, 0x0,
           "Width set in dissector preference", HFILL }
       },

        /* Section 3.1.3.1.6 */
        { &hf_oran_ru_port_id,
          { "RU Port ID", "oran_fh_cus.ru_port_id",
            FT_UINT16, BASE_DEC,
            NULL, 0x0,
            "Width set in dissector preference", HFILL }
        },

        /* Section 3.1.3.1.7 */
        { &hf_oran_sequence_id,
          { "Sequence ID", "oran_fh_cus.sequence_id",
            FT_UINT8, BASE_DEC,
            NULL, 0x0,
            "The Sequence ID wraps around individually per c_eAxC",
            HFILL }
        },

        /* Section 3.1.3.1.7 */
        { &hf_oran_e_bit,
          { "E Bit", "oran_fh_cus.e_bit",
            FT_UINT8, BASE_DEC,
            VALS(e_bit), 0x80,
            "One bit (the \"E-bit\") is reserved to indicate the last message of a subsequence",
            HFILL }
        },

        /* Section 3.1.3.1.7 */
        { &hf_oran_subsequence_id,
          { "Subsequence ID", "oran_fh_cus.subsequence_id",
            FT_UINT8, BASE_DEC,
            NULL, 0x7f,
            "The subsequence identifier",
            HFILL }
        },

        /* Section 5.4.4.1 */
        { &hf_oran_data_direction,
          { "Data Direction", "oran_fh_cus.data_direction",
            FT_UINT8, BASE_DEC,
            VALS(data_direction_vals), 0x80,
            "The gNB data direction",
            HFILL }
        },

        /* Section 5.4.4.2 */
        { &hf_oran_payload_version,
         {"Payload Version", "oran_fh_cus.payloadVersion",
          FT_UINT8, BASE_DEC,
          NULL, 0x70,
          "Payload protocol version valid for the "
          "following IEs in the application layer. In this version of the "
          "specification payloadVersion=001b shall be used",
          HFILL}
        },

        /* Section 5.4.4.3 */
        {&hf_oran_filter_index,
         {"Filter Index", "oran_fh_cus.filterIndex",
          FT_UINT8, BASE_DEC | BASE_RANGE_STRING,
          RVALS(filter_indices), 0x0f,
          "An index to the channel filter to be used "
          "between IQ data and air interface, both in DL and UL. For most "
          "physical channels filterIndex =0000b is used which indexes the "
          "standard channel filter, e.g. 100MHz channel filter for 100MHz "
          "nominal carrier bandwidth. Another use case is PRACH in UL, where "
          "different filter indices can be used for different PRACH formats, "
          "assuming that before FFT processing of PRACH data there is a "
          "separate PRACH filter or PRACH filter in addition to the standard "
          "channel filter in UL. Please note that for PRACH there is typically "
          "also a frequency offset (see freqOffset) applied before the "
          "PRACH filter.  NOTE: Filter index is commanded from lls-CU to RU. "
          "Likewise, it is not mandatory to command special filters, and "
          "filter index = 0000b is also allowed for PRACH",
          HFILL}
        },

        /* Section 5.4.4.4 */
        {&hf_oran_frame_id,
         {"Frame ID", "oran_fh_cus.frameId",
          FT_UINT8, BASE_DEC,
          NULL, 0x00,
          "A counter for 10 ms frames (wrapping period 2.56 seconds)",
          HFILL}
        },

        /* Section 5.4.4.5 */
        {&hf_oran_subframe_id,
         {"Subframe ID", "oran_fh_cus.subframe_id",
          FT_UINT8, BASE_DEC,
          NULL, 0xf0,
          "A counter for 1 ms sub-frames within 10ms frame",
          HFILL}
        },

        /* Section 5.4.4.6 */
        {&hf_oran_slot_id,
         {"Slot ID", "oran_fh_cus.slotId",
          FT_UINT16, BASE_DEC,
          NULL, 0x0fc0,
          "Slot number within a 1ms sub-frame. All slots "
          "in one sub-frame are counted by this parameter, slotId running "
          "from 0 to Nslot-1. In this version of the specification the "
          "maximum Nslot=16, All other values of the 6 bits are reserved for "
          "future use",
          HFILL}
        },

        /* Section 5.4.4.6 */
        {&hf_oran_slot_within_frame,
         {"Slot within frame", "oran_fh_cus.slot-within-frame",
          FT_UINT16, BASE_DEC,
          NULL, 0x0,
         "Slot within frame, to match DT logs",
         HFILL}
        },

        /* Section 5.4.4.7 */
        {&hf_oran_start_symbol_id,
         {"Start Symbol ID", "oran_fh_cus.startSymbolId",
          FT_UINT8, BASE_DEC,
          NULL, 0x3f,
          "The first symbol number within slot, to "
          "which the information of this message is applies",
          HFILL}
        },

        /* Section 5.4.4.8 */
        {&hf_oran_numberOfSections,
         {"Number of Sections", "oran_fh_cus.numberOfSections",
          FT_UINT8, BASE_DEC,
          NULL, 0x00,
          "The number of section IDs included in this C-Plane message",
          HFILL}
        },

        /* Section 5.4.4.9 */
        {&hf_oran_sectionType,
         {"Section Type", "oran_fh_cus.sectionType",
          FT_UINT8, BASE_DEC | BASE_RANGE_STRING,
          RVALS(section_types), 0x00,
          "Determines the characteristics of U-plane data to "
          "be transferred or received from a beam with one pattern id",
          HFILL}
        },

        /* Section 5.4.4.10 */
        {&hf_oran_udCompHdr,
         {"udCompHdr", "oran_fh_cus.udCompHdr",
          FT_STRING, BASE_NONE,
          NULL, 0x00,
          NULL,
          HFILL}
        },

        /* Section 5.4.4.11 */
        {&hf_oran_numberOfUEs,
         {"Number Of UEs", "oran_fh_cus.numberOfUEs",
          FT_UINT8, BASE_DEC,
          NULL, 0x00,
          "Applies to section type 6 messages and indicates "
          "the number of UEs (for which channel information is provided) are "
          "included in the message.  This allows the parser to determine "
          "when the last UE's data has been parsed",
          HFILL}
        },

        /* Section 5.4.4.12 */
        {&hf_oran_timeOffset,
         {"Time Offset", "oran_fh_cus.timeOffset",
          FT_UINT16, BASE_DEC,
          NULL, 0x0,
          "The time_offset from the start of the slot "
          "to the start of the Cyclic Prefix (CP) in number of samples tsample "
          "(=1/30.72MHz as specified in 3GPP TS38.211 section 4.1). "
          "Because this is denominated in \"samples\" there is no fixed "
          "microsecond unit for this parameter; time_offset = \"n\" may be longer "
          "or shorter in time depending on the sampling interval (which is "
          "a NR capability only, not applicable to LTE). time_offset = time"
          "Offset * tsample",
          HFILL}
        },

        /* Section 5.4.4.13 */
        { &hf_oran_frameStructure_fft,
          { "FFT Size", "oran_fh_cus.frameStructure.fft",
            FT_UINT8, BASE_HEX | BASE_RANGE_STRING,
            RVALS(frame_structure_fft), 0xf0,
            "The FFT/iFFT size being used for all IQ data processing related "
            "to this message",
            HFILL }
        },

        /* Section 5.4.4.13 */
        { &hf_oran_frameStructure_subcarrier_spacing,
          { "Subcarrier Spacing", "oran_fh_cus.frameStructure.spacing",
            FT_UINT8, BASE_HEX | BASE_RANGE_STRING,
            RVALS(subcarrier_spacings), 0x0f,
            "The sub carrier spacing "
            "as well as the number of slots per 1ms sub-frame according "
            "to 3GPP TS 38.211, taking for completeness also 3GPP TS 36.211 "
            "into account. The parameter \u03bc=0...5 from 3GPP TS 38.211 is "
            "extended to apply for PRACH processing",
            HFILL }
        },

        /* Section 5.4.4.14 */
        {&hf_oran_cpLength,
         {"CP Length", "oran_fh_cus.cpLength",
          FT_UINT16, BASE_DEC,
          NULL, 0x0,
          "The length CP_length of the Cyclic Prefix "
          "(CP) as follows, based on Ts (=1/30.72MHz as specified in 3GPP "
          "TS38.211 section 4.1) and \u03bc as defined inTable 16. (\"NA\" for \u03bc "
          "shall be replaced by \"0\" in the following:) CP_length = cpLength "
          "* Ts  * 2-\u03bc",
          HFILL}
        },

        /* Section 5.4.5.1 */
        {&hf_oran_section_id,
         {"Section ID", "oran_fh_cus.sectionId",
          FT_UINT16, BASE_DEC,
          NULL, 0xfff0,
          "Identifies individual sections within the C-Plane "
          "message. The purpose of section ID is mapping of U-Plane messages "
          "to the corresponding C-Plane message (and Section Type) associated "
          "with the data.  Two C-Plane sections with same Section ID "
          "may be combined and mapped to a common section in a corresponding "
          "U-Plane message containing a combined payload for both sections "
          "(e.g., for supporting mixed CSI RS and PDSCH). This case is "
          "applicable when usage of reMask is complimentary (or orthogonal) "
          "and different beam directions (i.e. beamIds) are given the resource "
          "elements.  NOTE: In case of two sections with same Section ID "
          "are combined, both sections shall have same rb, startPrbc, numPrbc "
          "and numSymbol IE fields' content",
          HFILL}
        },

        /* Section 5.4.5.2 */
        {&hf_oran_rb,
         {"RB Indicator", "oran_fh_cus.rb",
          FT_UINT8, BASE_DEC,
          VALS(rb_vals), 0x08,
          "Indicate if every RB is used or every "
          "other RB is used. The starting RB is defined by startPrbc and "
          "total number of used RBs is defined by numPrbc.  Example: RB=1, "
          "startPrb=1, numPrb=3, then the PRBs used are 1, 3, and 5",
          HFILL}
        },

        /* Section 5.4.5.3 */
        {&hf_oran_symInc,
         {"Symbol Number Increment Command", "oran_fh_cus.symInc",
          FT_UINT8, BASE_DEC,
          VALS(sym_inc_vals), 0x04,
          "Indicate which symbol number is relevant "
          "to the given sectionId.  It is expected that for each C-Plane "
          "message a symbol number is maintained and starts with the value "
          "of startSymbolid.  The same value is used for each section in "
          "the message as long as symInc is zero.  When symInc is one, the "
          "maintained symbol number should be incremented by one, and that "
          "new symbol number should be used for that section and each subsequent "
          "section until the symInc bit is again detected to be one. "
          "In this manner, multiple symbols may be handled by a single C-Plane "
          "message",
          HFILL}
        },

        /* Section 5.4.5.4 */
        {&hf_oran_startPrbc,
         {"Starting PRB of Control Plane Section", "oran_fh_cus.startPrbc",
          FT_UINT16, BASE_DEC,
          NULL, 0x03ff,
          "The starting PRB of a control section. For one "
          "C-Plane message, there may be multiple U-Plane messages associated "
          "with it and requiring defining from which PRB the control "
          "commands are applicable",
          HFILL}
        },

        /* Section 5.4.5.5 */
        {&hf_oran_reMask,
         {"RE Mask", "oran_fh_cus.reMask",
          FT_UINT16, BASE_HEX,
          NULL, 0xfff0,
          "The Resource Element (RE) mask within a "
          "PRB. Each bit setting in the reMask indicates if the section control "
          "is applicable to the RE sent in U-Plane messages (0=not applicable; "
          "1=applicable)",
          HFILL}
        },

        /* Section 5.4.5.6 */
        {&hf_oran_numPrbc,
         {"Number of Contiguous PRBs per Control Section", "oran_fh_cus.numPrbc",
          FT_UINT8, BASE_DEC,
          NULL, 0x0,
          "The PRBs where the control section is valid",
          HFILL}
        },

        /* Section 5.4.5.7 */
        {&hf_oran_numSymbol,
         {"Number of Symbols", "oran_fh_cus.numSymbol",
          FT_UINT8, BASE_DEC,
          NULL, 0x0f,
          "Defines number of symbols to which the section "
          "control is applicable. At minimum, the section control shall be "
          "applicable to at least one symbol. However, possible optimizations "
          "could allow for several (up to 14) symbols, if e.g., all 14 "
          "symbols use the same beam ID",
          HFILL}
        },

        /* Section 5.4.5.8 */
        {&hf_oran_ef,
         {"Extension Flag", "oran_fh_cus.ef",
          FT_BOOLEAN, 8,
          NULL, 0x80,
          "Used to indicate if this section will contain "
          "both beamforming index and any ex(tension information (ef=1) or "
          "just a beamforming index (ewf=0)",
          HFILL}
        },

        /* Section 5.4.5.9 */
        {&hf_oran_beamId,
         {"Beam ID", "oran_fh_cus.beamId",
          FT_UINT16, BASE_DEC,
          NULL, 0x7fff,
          "Defines the beam pattern to be applied to the U-Plane "
          "data. beamId = 0 means no beamforming operation will be "
          "performed.  Note that the beamId encodes the beamforming to be done "
          "on the RU.  This beamforming may be digital, analog or both "
          "(\"hybrid beamforming\") and the beamId provides all the information "
          "necessary for the RU to select the correct beam (or weight table "
          "from which to create a beam).  The specific mapping of beamId "
          "to e.g. weight table, directionality, beam adjacency or any other "
          "beam attributes is specific to the RU design and must be conveyed "
          "via M-Plane from the RU to lls-CU upon startup",
          HFILL}
        },

        /* Section 5.4.6.2 */
        {&hf_oran_extension,
         {"Extension", "oran_fh_cus.extension",
          FT_STRING, BASE_NONE,
          NULL, 0x0,
          "Section extension",
          HFILL}
        },

        /* Section 5.4.6.1 */
        {&hf_oran_exttype,
         {"extType", "oran_fh_cus.extType",
          FT_UINT8, BASE_DEC,
          VALS(exttype_vals), 0x7f,
          "The extension type, which provides additional parameters specific to subject data extension",
          HFILL}
        },

        /* Section 5.4.6.3 */
        {&hf_oran_extlen,
         {"extLen", "oran_fh_cus.extLen",
         FT_UINT16, BASE_DEC,
         NULL, 0x0,
         "Extension length in 32-bit words",
         HFILL}
        },

        /* Section 5.4.7.1 */
        {&hf_oran_bfw,
         {"bfw", "oran_fh_cus.bfw",
         FT_STRING, BASE_NONE,
         NULL, 0x0,
         "Set of weights for a particular antenna",
         HFILL}
        },

        /* Section 5.4.7.1.3 */
        {&hf_oran_bfw_i,
         {"bfwI", "oran_fh_cus.bfwI",
         FT_FLOAT, BASE_NONE,
         NULL, 0x0,
         "In-phase beamforming weight value. The total "
         "number of weights in the section is RU-specific and is conveyed "
         "from the RU to the lls-CU as part of the initialization procedure "
         "via the M-Plane",
         HFILL}
        },

        /* Section 5.4.7.1.4 */
        {&hf_oran_bfw_q,
         {"bfwQ", "oran_fh_cus.bfwQ",
         FT_FLOAT, BASE_NONE,
         NULL, 0x0,
         "Quadrature beamforming weight value. The "
         "total number of weights in the section is RU-specific and is "
         "conveyed from the RU to the lls-CU as part of the initialization "
         "procedure via the M-Plane",
         HFILL}
        },

        /* Section 5.4.5.10 */
        {&hf_oran_ueId,
         {"UE ID", "oran_fh_cus.ueId",
          FT_UINT16, BASE_HEX_DEC,
          NULL, 0x7fff,
          "Label for the UE for which the section "
          "contents apply.  This is used to support channel information "
          "sending from the lls-CU to the RU.  This is just a label and the "
          "specific value has no meaning regarding types of UEs that may be "
          "supported within the system",
          HFILL}
        },

        /* Section 5.4.5.11 */
        {&hf_oran_freqOffset,
         {"Frequency Offset", "oran_fh_cus.freqOffset",
          FT_UINT24, BASE_DEC,
          NULL, 0x0,
          "The frequency offset with respect to the "
          "carrier center frequency before additional filtering (e.g. for "
          "PRACH) and FFT processing (in UL) in steps of subcarrier spacings"
          " ?f. The frequency offset shall be individual per control section. "
          "frequency_offset = freqOffset * ?f Note: It may be studied "
          "whether this IEs should be individual per control section to allow "
          "scheduling of several simultaneous PRACH opportunities with "
          "different individual frequency offsets",
          HFILL}
        },

        /* Section 5.4.5.12 */
        {&hf_oran_regularizationFactor,
         {"Regularization Factor", "oran_fh_cus.regularizationFactor",
          FT_INT16, BASE_DEC,
          NULL, 0x0,
          "Provides a signed value to support MMSE operation "
          "within the RU when beamforming weights are supported in the RU, "
          "so related to section type 6",
          HFILL}
        },

        /* Section 5.4.5.14 */
        {&hf_oran_laaMsgType,
         {"LAA Message Type", "oran_fh_cus.laaMsgType",
          FT_UINT8, BASE_DEC | BASE_RANGE_STRING,
          RVALS(laaMsgTypes), 0xf0,
          NULL,
          HFILL}
        },

        /* Section 5.4.5.15 */
        {&hf_oran_laaMsgLen,
         {"LAA Message Length", "oran_fh_cus.laaMsgLen",
          FT_UINT8, BASE_DEC,
          NULL, 0x0f,
          "Defines number of 32-bit words in the LAA section, "
          "where \"0\" means one 32-bit word, \"1\" means 2 32-bit words, etc. "
          "- including the byte containing the lssMsgLen parameter",
          HFILL}
        },

        /* Section 5.4.5.16 */
        {&hf_oran_lbtHandle,
         {"LBT Handle", "oran_fh_cus.lbtHandle",
          FT_UINT16, BASE_HEX,
          NULL, 0x0,
          "Provides a label that is included in the configuration "
          "request message (e.g., LBT_PDSCH_REQ, LBT_DRS_REQ) transmitted "
          "from the lls-CU to the RU and returned in the corresponding "
          "response message (e.g., LBT_PDSCH_RSP, LBT_DRS_RSP)",
          HFILL}
         },

        /* Section 5.4.5.17 */
        {&hf_oran_lbtDeferFactor,
         {"Defer Factor", "oran_fh_cus.lbtDeferFactor",
          FT_UINT8, BASE_DEC,
          NULL, 0x1c,
          "Defer factor in sensing slots as described in 3GPP TS 36.213 "
          "Section 15.1.1. This parameter is used for LBT CAT 4 and can take "
          "one of three values: {1,3, 7} based on the priority class. Four "
          "priority classes are defined in 3GPP TS 36.213",
          HFILL}
        },

        /* Section 5.4.5.18 */
        {&hf_oran_lbtBackoffCounter,
         {"Backoff Counter", "oran_fh_cus.lbtBackoffCounter",
          FT_UINT16, BASE_DEC,
          NULL, 0x03ff,
          "LBT backoff counter in sensing slots as described in 3GPP TS 36.213 "
          "Section 15.1.1. This parameter is used for LBT CAT 4 and can "
          "take one of nine values: {3, 7, 15, 31, 63, 127, 255, 511, 1023} "
          "based on the priority class. Four priority classes are defined "
          "in 3GPP TS 36.213",
          HFILL}
        },

        /* Section 5.4.5.19 */
        {&hf_oran_lbtOffset,
         {"LBT Offset", "oran_fh_cus.lbtOffset",
          FT_UINT16, BASE_DEC,
          NULL, 0xff80,
          "LBT start time in microseconds from the beginning of the subframe "
          "scheduled by this message",
          HFILL}
        },

        /* Section 5.4.5.20 */
        {&hf_oran_MCOT,
         {"Maximum Channel Occupancy Time", "oran_fh_cus.MCOT",
          FT_UINT8, BASE_DEC,
          NULL, 0xf0,
          "LTE TXOP duration in subframes as described in 3GPP TS 36.213 "
          "Section 15.1.1. The maximum values for this parameter are {2, 3, 8, "
          "10} based on the priority class. Four priority classes are "
          "defined in 3GPP TS 36.213",
          HFILL}
        },

        /* Section 5.4.5.21 */
        {&hf_oran_txopSfnSfEnd,
         {"TXOP SFN/SF End", "oran_fh_cus.txopSfnSfEnd",
          FT_UINT16, BASE_DEC,
          NULL, 0x0fff,
          "SFN/SF by which the TXOP must end",
          HFILL}
        },

        /* Section 5.4.5.22 */
        {&hf_oran_lbtMode,
         {"LBT Mode", "oran_fh_cus.lbtMode",
          FT_UINT8, BASE_DEC,
          NULL, 0x20,
          "Part of multi-carrier support. Indicates whether full LBT process "
          "is carried or partial LBT process is carried (multi carrier mode "
          "B according to 3GPP TS 36.213 Section 15.1.5.2). 0 - full LBT "
          "(regular LBT). 1 - Partial LBT (looking back 25usec prior to "
          "transmission as indicated in 3GPP TS 36.213 section 15.1.5.2)",
          HFILL}
        },

        /* Section 5.4.5.23 */
        {&hf_oran_sfnSfEnd,
         {"SFN/SF End", "oran_fh_cus.sfnSfEnd",
          FT_UINT16, BASE_DEC,
          NULL, 0x0fff,
          "SFN/SF by which the DRS window must end",
          HFILL}
        },

        /* Section 5.4.5.24 */
        {&hf_oran_lbtResult,
         {"LBT Result", "oran_fh_cus.lbtResult",
          FT_UINT8, BASE_DEC,
          NULL, 0x80,
          "LBT result of SFN/SF. 0 - SUCCESS - indicates that the channel was "
          "successfully acquired. 1 - FAILURE - indicates failure to "
          "acquire the channel by the end of SFN/SF",
          HFILL}
        },

        /* Section 5.4.5.25 */
        {&hf_oran_lteTxopSymbols,
         {"LTE TXOP Symbols", "oran_fh_cus.lteTxopSymbols",
          FT_UINT16, BASE_DEC,
          NULL, 0x3fff,
          "Actual LTE TXOP in symbols. Valid when LBT result = SUCCESS",
          HFILL}
        },

        /* Section 5.4.5.26 */
        {&hf_oran_initialPartialSF,
         {"Initial partial SF", "oran_fh_cus.initialPartialSF",
          FT_UINT8, BASE_DEC,
          NULL, 0x40,
          "Indicates whether the initial SF in the LBT process is full or "
          "partial. 0 - full SF (two slots, 14 symbols). 1 - partial SF (only "
          "second slot, last 7 symbols)",
          HFILL}
        },

        /* Section 5.4.5.27 */
        {&hf_oran_reserved,
         {"reserved", "oran_fh_cus.reserved",
          FT_UINT64, BASE_HEX,
          NULL, 0x0,
          NULL,
          HFILL}
        },

        {&hf_oran_reserved_1bit,
         {"reserved", "oran_fh_cus.reserved",
          FT_UINT8, BASE_HEX,
          NULL, 0x80,
          NULL,
          HFILL}
        },
        {&hf_oran_reserved_2bits,
         {"reserved", "oran_fh_cus.reserved",
          FT_UINT8, BASE_HEX,
          NULL, 0xc0,
          NULL,
          HFILL}
        },
        {&hf_oran_reserved_4bits,
         {"reserved", "oran_fh_cus.reserved",
          FT_UINT8, BASE_HEX,
          NULL, 0xf0,
          NULL,
          HFILL}
        },

        {&hf_oran_ext11_reserved,
         {"Reserved", "oran_fh_cus.reserved",
          FT_UINT8, BASE_HEX,
          NULL, 0x3f,
          NULL,
          HFILL}
        },

        /* 7.7.1.2 bfwCompHdr (beamforming weight compression header) */
        {&hf_oran_bfwCompHdr,
         {"bfwCompHdr", "oran_fh_cus.bfwCompHdr",
          FT_STRING, BASE_NONE,
          NULL, 0x0,
          NULL,
          HFILL}
        },


        /* Section 5.4.7.1.1 */
        {&hf_oran_bfwCompHdr_iqWidth,
         {"IQ Bit Width", "oran_fh_cus.bfwCompHdr_iqWidth",
          FT_UINT8, BASE_HEX,
          VALS(bfw_comp_headers_iq_width), 0xf0,
          "Defines the compression method and IQ bit width "
          "for the beamforming weights in the specific section in the C-Plane "
          "message.  In this way each set of weights may employ a separate "
          "compression method. Note that for the block compression methods, "
          "the block size is the entire vector of beamforming weights, not "
          "some subset of them",
          HFILL}
        },

        /* Section 5.4.7.1.1 */
        {&hf_oran_bfwCompHdr_compMeth,
         {"Compression Method", "oran_fh_cus.bfwCompHdr_compMeth",
          FT_UINT8, BASE_HEX,
          VALS(bfw_comp_headers_comp_meth), 0x0f,
          "Defines the compression method and IQ bit width for "
          "the beamforming weights in the specific section in the C-Plane "
          "message.  In this way each set of weights may employ a separate "
          "compression method. Note that for the block compression methods, "
          "the block size is the entire vector of beamforming weights, "
          "not some subset of them",
          HFILL}
        },

        {&hf_oran_num_bf_weights,
         {"Number of BF weights", "oran_fh_cus.num_bf_weights",
          FT_UINT16, BASE_DEC,
          NULL, 0x0,
          "This is the number of BF weights per antenna - currently set in a preference",
          HFILL}
        },

        /* Section 5.4.7.1.2 */
        {&hf_oran_blockScaler,
         {"blockScaler", "oran_fh_cus.blockScaler",
          FT_UINT8, BASE_HEX,
          NULL, 0x0,
          "unsigned, 1 integer bit, 7 fractional bits",
          HFILL}
        },
        {&hf_oran_compBitWidth,
         {"compBitWidth", "oran_fh_cus.compBitWidth",
          FT_UINT8, BASE_DEC,
          NULL, 0xf0,
          "Length of I bits and length of Q bits after compression over entire PRB",
          HFILL}
        },
        {&hf_oran_compShift,
         {"compShift", "oran_fh_cus.compShift",
          FT_UINT8, BASE_DEC,
          NULL, 0x0f,
          "The shift applied to the entire PRB",
          HFILL}
        },

        /* Section 5.4.7.6 */
        {&hf_oran_repetition,
         {"repetition", "oran_fh_cus.repetition",
          FT_BOOLEAN, 1,
          NULL, 0x0,
          "Repetition of a highest priority data section inside a C-Plane message",
          HFILL}
        },
        {&hf_oran_rbgSize,
         {"rbgSize", "oran_fh_cus.rbgSize",
          FT_UINT8, BASE_HEX,
          VALS(rbg_size_vals), 0x70,
          "Number of PRBs of the resource block groups allocated by the bit mask",
          HFILL}
        },
        {&hf_oran_rbgMask,
         {"rbgMask", "oran_fh_cus.rbgMask",
          FT_UINT32, BASE_HEX,
          NULL, 0x0fffffff,
          "Each bit indicates whether a corresponding resource block group is present",
          HFILL}
        },
        {&hf_oran_noncontig_priority,
         {"priority", "oran_fh_cus.priority",
          FT_UINT8, BASE_HEX,
          VALS(priority_vals), 0xc0,
          NULL,
          HFILL}
        },
        {&hf_oran_symbolMask,
         {"symbolMask", "oran_fh_cus.symbolMask",
          FT_UINT16, BASE_HEX,
          NULL, 0x3fff,
          "Each bit indicates whether the rbgMask applies to a given symbol in the slot",
          HFILL}
        },

        /* 7.7.22.1 */
        {&hf_oran_ack_nack_req_id,
         {"ackNackReqId", "oran_fh_cus.ackNackReqId",
          FT_UINT16, BASE_HEX,
          NULL, 0x0,
          "Indicates the ACK/NACK request ID of a section description",
          HFILL}
        },

        /* Section 5.4.7.12 */
        {&hf_oran_off_start_prb_num_prb_pair,
         {"Pair", "oran_fh_cus.offStartPrb_numPrb",
          FT_STRING, BASE_NONE,
          NULL, 0x0,
          "Pair of offStartPrb and numPrb",
          HFILL}
        },

        {&hf_oran_off_start_prb,
         {"offStartPrb", "oran_fh_cus.offStartPrb",
          FT_UINT8, BASE_DEC,
          NULL, 0x0,
          "Offset of PRB range start",
          HFILL}
        },
        {&hf_oran_num_prb,
         {"numPrb", "oran_fh_cus.numPrb",
          FT_UINT8, BASE_DEC,
          NULL, 0x0,
          "Number of PRBs in PRB range",
          HFILL}
        },

        /* symbolId 8.3.3.7 */
        {&hf_oran_symbolId,
         {"Symbol Identifier", "oran_fh_cus.symbolId",
          FT_UINT8, BASE_HEX,
          NULL, 0x3f,
          "Identifies a symbol number within a slot",
          HFILL}
        },

        /* startPrbu 8.3.3.11 */
        {&hf_oran_startPrbu,
         {"Starting PRB of User Plane Section", "oran_fh_cus.startPrbu",
          FT_UINT16, BASE_DEC,
          NULL, 0x03ff,
          "The starting PRB of a user plane section. For "
          "one C-Plane message, there may be multiple U-Plane messages "
          "associated with it and requiring defining from which PRB the contained "
          "IQ data are applicable",
          HFILL}
        },

        /* numPrbu 8.3.3.12 */
        { &hf_oran_numPrbu,
         {"Number of PRBs per User Plane Section", "oran_fh_cus.numPrbu",
          FT_UINT8, BASE_DEC,
          NULL, 0x0,
          "Defines the PRBs where the user plane section is valid",
          HFILL}
        },

        /* 7.7.1.3 */
        {&hf_oran_bfwCompParam,
         {"bfwCompParam", "oran_fh_cus.bfwCompParam",
          FT_STRING, BASE_NONE,
          NULL, 0x0,
          "Beamforming weight compression parameter",
          HFILL}
        },


        /* 6.3.3.13 */
        { &hf_oran_udCompHdrMeth,
         {"User Data Compression Method", "oran_fh_cus.udCompHdrMeth",
          FT_UINT8, BASE_DEC | BASE_RANGE_STRING,
          RVALS(ud_comp_header_meth), 0x0f,
          "Defines the compression method for "
          "the user data in every section in the C-Plane message",
          HFILL}
         },

        /* 6.3.3.13 */
        {&hf_oran_udCompHdrIqWidth,
         {"User Data IQ width", "oran_fh_cus.udCompHdrWidth",
          FT_UINT8, BASE_DEC | BASE_RANGE_STRING,
          RVALS(ud_comp_header_width), 0xf0,
          "Defines the IQ bit width "
          "for the user data in every section in the C-Plane message",
          HFILL}
        },

#if 0
        /* Section 6.3.3.14 */
        {&hf_oran_udCompParam,
         {"User Data Compression Parameter", "oran_fh_cus.udCompParam",
          FT_UINT8, BASE_DEC | BASE_RANGE_STRING,
          RVALS(udCompParams), 0x0,
          "Applies to whatever compression method is specified "
          "by the associated sectionID's compMeth value",
          HFILL}
        },
#endif

        /* Section 6.3.3.15 */
        {&hf_oran_iSample,
         {"iSample", "oran_fh_cus.iSample",
          FT_FLOAT, BASE_NONE,
          NULL, 0x0,
          "In-phase Sample value", HFILL}
        },

        /* Section 6.3.3.16 */
        {&hf_oran_qSample,
         {"qSample", "oran_fh_cus.qSample",
          FT_FLOAT, BASE_NONE,
          NULL, 0x0,
          "Quadrature Sample value", HFILL}
        },

        { &hf_oran_rsvd8,
          { "Reserved", "oran_fh_cus.reserved8",
            FT_UINT8, BASE_HEX,
            NULL, 0x00,
            "Reserved for future use", HFILL }
        },

        { &hf_oran_rsvd16,
          { "Reserved", "oran_fh_cus.reserved16",
            FT_UINT16, BASE_HEX,
            NULL, 0x00,
            "Reserved for future use", HFILL }
        },

        { &hf_oran_exponent,
          { "Exponent", "oran_fh_cus.exponent",
            FT_UINT8, BASE_DEC,
            NULL, 0x0f,
            "Exponent applicable to the I & Q mantissas. "
            "NOTE : Exponent is used for all mantissa sample sizes(i.e. 6bit "
            "- 16bit). Likewise, a native \"uncompressed\" format is not supported "
            "within this specification",
            HFILL }
        },

        { &hf_oran_iq_user_data,
          { "IQ User Data", "oran_fh_cus.iq_user_data",
            FT_BYTES, BASE_NONE,
            NULL, 0x0,
            "Used for the In-phase and Quadrature sample "
            "mantissa. Twelve I/Q Samples are included per resource block. The width "
            "of the mantissa can be between 6 and 16 bits",
            HFILL }
        },

        { &hf_oran_c_eAxC_ID,
          { "c_eAxC_ID", "oran_fh_cus.c_eaxc_id",
            FT_STRING, BASE_NONE,
            NULL, 0x0,
            "This is a calculated field for the c_eAxC ID, which identifies the message stream",
            HFILL } },

        { &hf_oran_refa,
          { "RefA", "oran_fh_cus.refa",
            FT_STRING, BASE_NONE,
            NULL, 0x0,
            "This is a calculated field for the RefA ID, which provides a reference in time",
            HFILL }
        },

        { &hf_oran_disable_bfws,
          { "disableBFWs", "oran_fh_cus.disableBFWs",
            FT_BOOLEAN, 8,
            NULL, 0x80,
            "Indicate if BFWs under section extension are disabled",
            HFILL }
        },
        { &hf_oran_rad,
          { "RAD", "oran_fh_cus.rad",
            FT_BOOLEAN, 8,
            NULL, 0x40,
            "Reset After PRB Discontinuity",
            HFILL }
        },
        { &hf_oran_num_bund_prbs,
          { "numBundPrb", "oran_fh_cus.numBundPrbs",
            FT_UINT8, BASE_DEC,
            NULL, 0x0,
            "Number of bundled PRBs per BFWs",
            HFILL }
        },
        { &hf_oran_beam_id,
          { "beamId", "oran_fh_cus.beamId",
            FT_UINT16, BASE_DEC,
            NULL, 0x7fff,
            NULL,
            HFILL }
        },
        { &hf_oran_num_weights_per_bundle,
          { "Num weights per bundle", "oran_fh_cus.num_weights_per_bundle",
            FT_UINT16, BASE_DEC,
            NULL, 0x0,
            "From dissector preference",
            HFILL }
        },


        { &hf_oran_samples_prb,
          {"PRB", "oran_fh_cus.prb",
            FT_STRING, BASE_NONE,
            NULL, 0x0,
            "Grouping of samples for a particular PRB",
            HFILL}
         },

        {&hf_oran_ciSample,
         {"ciSample", "oran_fh_cus.ciSample",
            FT_STRING, BASE_NONE,
            NULL, 0x0,
            "Sample (I and Q values)",
            HFILL}
        },
        {&hf_oran_ciIsample,
         {"ciIsample", "oran_fh_cus.ciISample",
            FT_FLOAT, BASE_NONE,
            NULL, 0x0,
            "Channel information complex value - I part",
            HFILL}
        },
        {&hf_oran_ciQsample,
          { "ciQsample", "oran_fh_cus.ciQSample",
            FT_FLOAT, BASE_NONE,
            NULL, 0x0,
            "Channel information complex value - Q part",
            HFILL}
        },

        /* 7.7.10.2 */
        { &hf_oran_beamGroupType,
          { "beamGroupType", "oran_fh_cus.beamGroupType",
            FT_UINT8, BASE_DEC,
            VALS(beam_group_type_vals), 0xc0,
            "The type of beam grouping",
            HFILL }
        },
        /* 7.7.10.3 */
        { &hf_oran_numPortc,
          { "numPortc", "oran_fh_cus.numPortc",
            FT_UINT8, BASE_DEC,
            NULL, 0x3f,
            "The number of eAxC ports",
            HFILL }
        },

        /* 7.7.4.2 (1 bit) */
        { &hf_oran_csf,
          { "csf", "oran_fh_cus.csf",
            FT_BOOLEAN, 1,
            NULL, 0x0,
            "constellation shift flag",
            HFILL }
        },
        /* 7.7.4.3 */
        { &hf_oran_modcompscaler,
          { "modCompScaler", "oran_fh_cus.modcompscaler",
            FT_UINT16, BASE_DEC,
            NULL, 0x7fff,
            "modulation compression scaler value",
            HFILL }
        },

        /* mcScaleReMask 7.7.5.2 (12 bits) */
        { &hf_oran_mc_scale_re_mask,
          { "mcScaleReMask", "oran_fh_cus.mcscaleremask",
            FT_UINT16, BASE_DEC,
            NULL, 0x0,
            "modulation compression power scale RE mask",
            HFILL }
        },
        /* mcScaleOffset 7.7.5.4 (15 bits) */
        { &hf_oran_mc_scale_offset,
          { "mcScaleOffset", "oran_fh_cus.mcscaleoffset",
            FT_UINT24, BASE_DEC,
            NULL, 0x0,
            "scaling value for modulation compression",
            HFILL }
        },
<<<<<<< HEAD
        /* Exttype 7 (7.7.7.2) */
=======
        /* eAxCmask (7.7.7.2) */
>>>>>>> 5897d2be
        { &hf_oran_eAxC_mask,
          { "eAxC Mask", "oran_fh_cus.eaxcmask",
            FT_UINT16, BASE_DEC,
            NULL, 0x0,
            "Which eAxC_ID values the C-Plane message applies to",
            HFILL }
        },
<<<<<<< HEAD
        /* Exttype 9 7.7.9.2 */
=======
        /* technology (interface name) 7.7.9.2 */
>>>>>>> 5897d2be
        { &hf_oran_technology,
          { "Technology", "oran_fh_cus.technology",
            FT_UINT8, BASE_DEC,
            VALS(interface_name_vals), 0x0,
            "Interface name (that C-PLane section applies to)",
            HFILL }
        },
        /* Exttype 14 (7.7.14.2) */
        { &hf_oran_nullLayerInd,
          { "nullLayerInd", "oran_fh_cus.nulllayerind",
            FT_BOOLEAN, 8,
            NULL, 0x0,
            "Whether corresponding layer is nulling-layer or not",
            HFILL }
        },
<<<<<<< HEAD
=======

        /* Exttype 19 (7.7.19.8) */
        { &hf_oran_portReMask,
          { "portReMask", "oran_fh_cus.portReMask",
            FT_BOOLEAN, 16,
            TFS(&tfs_set_notset), 0x0fff,
            "RE bitmask per port",
            HFILL }
        },
        { &hf_oran_portSymbolMask,
          { "portSymbolMask", "oran_fh_cus.portSymbolMask",
            FT_BOOLEAN, 16,
            TFS(&tfs_set_notset), 0x3fff,
            "Symbol bitmask port port",
            HFILL }
        },

        { &hf_oran_ext19_port,
          {"Port", "oran_fh_cus.ext19.port",
            FT_STRING, BASE_NONE,
            NULL, 0x0,
            "Entry for a given port in ext19",
            HFILL}
         },

        /* Ext 13 */
        { &hf_oran_prb_allocation,
          {"PRB allocation", "oran_fh_cus.prb-allocation",
            FT_STRING, BASE_NONE,
            NULL, 0x0,
            NULL,
            HFILL}
         },
        { &hf_oran_nextSymbolId,
          { "nextSymbolId", "oran_fh_cus.nextSymbolId",
            FT_UINT8, BASE_DEC,
            NULL, 0x3c,
            "offset of PRB range start",
            HFILL }
        },
        { &hf_oran_nextStartPrbc,
          { "nextStartPrbc", "oran_fh_cus.nextStartPrbc",
            FT_UINT16, BASE_DEC,
            NULL, 0x03ff,
            "number of PRBs in PRB range",
            HFILL }
        },
>>>>>>> 5897d2be
    };

    /* Setup protocol subtree array */
    static gint *ett[] = {
        &ett_oran,
        &ett_oran_ecpri_pcid,
        &ett_oran_ecpri_rtcid,
        &ett_oran_ecpri_seqid,
        &ett_oran_section_type,
        &ett_oran_u_timing,
        &ett_oran_u_section,
        &ett_oran_u_prb,
        &ett_oran_section,
        &ett_oran_iq,
        &ett_oran_c_section_extension,
        &ett_oran_bfw,
        &ett_oran_offset_start_prb_num_prb,
        &ett_oran_prb_cisamples,
        &ett_oran_cisample,
        &ett_oran_udcomphdr,
        &ett_oran_bfwcomphdr,
        &ett_oran_bfwcompparam,
        &ett_oran_ext19_port,
        &ett_oran_prb_allocation
    };

    expert_module_t* expert_oran;

    static ei_register_info ei[] = {
        { &ei_oran_invalid_bfw_iqwidth, { "oran_fh_cus.bfw_iqwidth_invalid", PI_MALFORMED, PI_ERROR, "Invalid IQ Width", EXPFILL }},
        { &ei_oran_invalid_num_bfw_weights, { "oran_fh_cus.num_bf_weights_invalid", PI_MALFORMED, PI_ERROR, "Invalid number of BF Weights", EXPFILL }},
        { &ei_oran_unsupported_bfw_compression_method, { "oran_fh_cus.unsupported_bfw_compression_method", PI_UNDECODED, PI_WARN, "Unsupported BFW Compression Method", EXPFILL }},
        { &ei_oran_invalid_sample_bit_width, { "oran_fh_cus.invalid_sample_bit_width", PI_UNDECODED, PI_ERROR, "Unsupported sample bit width", EXPFILL }},
        { &ei_oran_reserved_numBundPrb, { "oran_fh_cus.reserved_numBundPrb", PI_MALFORMED, PI_ERROR, "Reserved value of numBundPrb", EXPFILL }},
        { &ei_oran_extlen_wrong, { "oran_fh_cus.extlen_wrong", PI_MALFORMED, PI_ERROR, "extlen doesn't match number of dissected bytes", EXPFILL }},
        { &ei_oran_invalid_eaxc_bit_width, { "oran_fh_cus.invalid_exac_bit_width", PI_UNDECODED, PI_ERROR, "Inconsistent eAxC bit width", EXPFILL }},
        { &ei_oran_extlen_zero, { "oran_fh_cus.extlen_zero", PI_MALFORMED, PI_ERROR, "extlen - zero is reserved value", EXPFILL }}
    };

    /* Register the protocol name and description */
    proto_oran = proto_register_protocol("O-RAN Fronthaul CUS", "O-RAN FH CUS", "oran_fh_cus");

    /* Allow dissector to find be found by name. */
    register_dissector("oran_fh_cus", dissect_oran, proto_oran);

    /* Required function calls to register the header fields and subtrees */
    proto_register_field_array(proto_oran, hf, array_length(hf));
    proto_register_subtree_array(ett, array_length(ett));

    expert_oran = expert_register_protocol(proto_oran);
    expert_register_field_array(expert_oran, ei, array_length(ei));

    module_t * oran_module = prefs_register_protocol(proto_oran, NULL);

    /* Register bit width/compression preferences separately by direction. */
    prefs_register_uint_preference(oran_module, "oran.du_port_id_bits", "DU Port ID bits [a]",
        "The bit width of DU Port ID - sum of a,b,c&d (eAxC) must be 16", 10, &pref_du_port_id_bits);
    prefs_register_uint_preference(oran_module, "oran.bandsector_id_bits", "BandSector ID bits [b]",
        "The bit width of BandSector ID - sum of a,b,c&d (eAxC) must be 16", 10, &pref_bandsector_id_bits);
    prefs_register_uint_preference(oran_module, "oran.cc_id_bits", "CC ID bits [c]",
        "The bit width of CC ID - sum of a,b,c&d (eAxC) must be 16", 10, &pref_cc_id_bits);
    prefs_register_uint_preference(oran_module, "oran.ru_port_id_bits", "RU Port ID bits [d]",
        "The bit width of RU Port ID - sum of a,b,c&d (eAxC) must be 16", 10, &pref_ru_port_id_bits);

    prefs_register_uint_preference(oran_module, "oran.iq_bitwidth_up", "IQ Bitwidth Uplink",
        "The bit width of a sample in the Uplink (if no udcompHdr)", 10, &pref_sample_bit_width_uplink);
    prefs_register_enum_preference(oran_module, "oran.ud_comp_up", "Uplink User Data Compression",
        "Uplink User Data Compression", &pref_iqCompressionUplink, compression_options, TRUE);
    prefs_register_bool_preference(oran_module, "oran.ud_comp_hdr_up", "udCompHdr field is present for uplink",
        "The udCompHdr field in U-Plane messages may or may not be present, depending on the "
        "configuration of the O-RU. This preference instructs the dissector to expect "
        "this field to be present in uplink messages", &pref_includeUdCompHeaderUplink);

    prefs_register_uint_preference(oran_module, "oran.iq_bitwidth_down", "IQ Bitwidth Downlink",
        "The bit width of a sample in the Downlink (if no udcompHdr)", 10, &pref_sample_bit_width_downlink);
    prefs_register_enum_preference(oran_module, "oran.ud_comp_down", "Downlink User Data Compression",
        "Downlink User Data Compression", &pref_iqCompressionDownlink, compression_options, TRUE);
    prefs_register_bool_preference(oran_module, "oran.ud_comp_hdr_down", "udCompHdr field is present for downlink",
        "The udCompHdr field in U-Plane messages may or may not be present, depending on the "
        "configuration of the O-RU. This preference instructs the dissector to expect "
        "this field to be present in downlink messages", &pref_includeUdCompHeaderDownlink);

    prefs_register_uint_preference(oran_module, "oran.rbs_in_uplane_section", "Total RBs in User-Plane data section",
        "This is used if numPrbu is signalled as 0", 10, &pref_data_plane_section_total_rbs);

    prefs_register_uint_preference(oran_module, "oran.num_weights_per_bundle", "Number of weights per bundle",
        "Used in decoding of section extension type 11 (Flexible BF weights)", 10, &pref_num_weights_per_bundle);

    prefs_register_uint_preference(oran_module, "oran.num_bf_antennas", "Number of BF Antennas",
        "Number of BF Antennas (used for C section type 6)", 10, &pref_num_bf_antennas);

    prefs_register_bool_preference(oran_module, "oran.show_iq_samples", "Show IQ Sample values",
        "When enabled, for U-Plane frames show each I and Q value in PRB", &pref_showIQSampleValues);

    prefs_register_obsolete_preference(oran_module, "oran.num_bf_weights");

    flow_states_table = wmem_tree_new_autoreset(wmem_epan_scope(), wmem_file_scope());
}

/* Simpler form of proto_reg_handoff_oran which can be used if there are
 * no prefs-dependent registration function calls. */
void
proto_reg_handoff_oran(void)
{
    create_dissector_handle(dissect_oran, proto_oran);
}

/*
* Editor modelines  -  http://www.wireshark.org/tools/modelines.html
*
* Local Variables:
* c-basic-offset: 4
* tab-width: 8
* indent-tabs-mode: nil
* End:
*
* ex: set shiftwidth=4 tabstop=8 expandtab:
* :indentSize=4:tabSize=8:noTabs=true:
*/<|MERGE_RESOLUTION|>--- conflicted
+++ resolved
@@ -169,8 +169,6 @@
 static int hf_oran_technology = -1;
 static int hf_oran_nullLayerInd = -1;
 
-<<<<<<< HEAD
-=======
 static int hf_oran_portReMask = -1;
 static int hf_oran_portSymbolMask = -1;
 
@@ -179,7 +177,6 @@
 static int hf_oran_prb_allocation = -1;
 static int hf_oran_nextSymbolId = -1;
 static int hf_oran_nextStartPrbc = -1;
->>>>>>> 5897d2be
 
 /* Computed fields */
 static int hf_oran_c_eAxC_ID = -1;
@@ -3227,11 +3224,7 @@
             "scaling value for modulation compression",
             HFILL }
         },
-<<<<<<< HEAD
-        /* Exttype 7 (7.7.7.2) */
-=======
         /* eAxCmask (7.7.7.2) */
->>>>>>> 5897d2be
         { &hf_oran_eAxC_mask,
           { "eAxC Mask", "oran_fh_cus.eaxcmask",
             FT_UINT16, BASE_DEC,
@@ -3239,11 +3232,7 @@
             "Which eAxC_ID values the C-Plane message applies to",
             HFILL }
         },
-<<<<<<< HEAD
-        /* Exttype 9 7.7.9.2 */
-=======
         /* technology (interface name) 7.7.9.2 */
->>>>>>> 5897d2be
         { &hf_oran_technology,
           { "Technology", "oran_fh_cus.technology",
             FT_UINT8, BASE_DEC,
@@ -3259,8 +3248,6 @@
             "Whether corresponding layer is nulling-layer or not",
             HFILL }
         },
-<<<<<<< HEAD
-=======
 
         /* Exttype 19 (7.7.19.8) */
         { &hf_oran_portReMask,
@@ -3308,7 +3295,6 @@
             "number of PRBs in PRB range",
             HFILL }
         },
->>>>>>> 5897d2be
     };
 
     /* Setup protocol subtree array */
