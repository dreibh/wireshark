--- conflicted
+++ resolved
@@ -1298,13 +1298,9 @@
 	BINLOG_DUMP,
 	CLONE_INIT,
 	CLONE_ACTIVE,
-<<<<<<< HEAD
-	CLONE_EXIT
-=======
 	CLONE_EXIT,
 	RESPONSE_LOCALINFILE,
 	INFILE_DATA
->>>>>>> 5897d2be
 } mysql_state_t;
 
 static const value_string state_vals[] = {
@@ -3858,8 +3854,6 @@
 	return offset;
 }
 
-<<<<<<< HEAD
-=======
 /*
  This is the payload (file content) of the LOAD DATA LOCAL INFILE
  https://dev.mysql.com/doc/dev/mysql-server/latest/page_protocol_com_query_response_local_infile_data.html
@@ -3877,7 +3871,6 @@
 	mysql_set_conn_state(pinfo, conn_data, REQUEST);
 	return offset;
 }
->>>>>>> 5897d2be
 
 /*
  get length of string in packet buffer
