<<<<<<< HEAD
wireshark (4.1.0+git20221201142648~31f8cf04-1ppa1) unstable; urgency=medium
=======
wireshark (4.1.1) unstable; urgency=low
>>>>>>> 74fcfafe

  * Self-made package

 -- Thomas Dreibholz <dreibh@iem.uni-due.de>  Thu, 01 Dec 2022 15:26:48 +0100<|MERGE_RESOLUTION|>--- conflicted
+++ resolved
@@ -1,8 +1,4 @@
-<<<<<<< HEAD
-wireshark (4.1.0+git20221201142648~31f8cf04-1ppa1) unstable; urgency=medium
-=======
 wireshark (4.1.1) unstable; urgency=low
->>>>>>> 74fcfafe
 
   * Self-made package
 
