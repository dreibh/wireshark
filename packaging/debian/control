Source: wireshark
Section: net
Priority: optional
Maintainer: Wireshark Self-made package <wireshark@example.com>
Standards-Version: 3.9.8
Build-Depends:
 qtbase5-dev, qtbase5-dev-tools, qttools5-dev, qttools5-dev-tools,
 qtmultimedia5-dev,
 libpcap0.8-dev, flex, libz-dev, debhelper (>= 12), po-debconf,
 python3, python3-ply, libc-ares-dev, xsltproc, dh-python,
 docbook-xsl (>= 1.64.1.0-0), docbook-xml, libxml2-utils, libpcre2-dev,
 libcap2-dev [linux-any] | libcap-dev (>= 2.17) [linux-any], lsb-release,
 quilt, libparse-yapp-perl,
 libgnutls28-dev (>= 3.2.14-1~),
 libgcrypt-dev, libkrb5-dev, liblua5.2-dev, libsmi2-dev,
 libmaxminddb-dev, dpkg-dev (>= 1.16.1~), libsystemd-dev | libsystemd-journal-dev,
 libnl-genl-3-dev [linux-any], libnl-route-3-dev [linux-any], asciidoctor,
 cmake (>= 3.5) | cmake3, libsbc-dev, libnghttp3-dev | libnghttp2-dev,
 libssh-gcrypt-dev,
 liblz4-dev, libsnappy-dev, libzstd-dev, libspandsp-dev, libxml2-dev, libbrotli-dev,
 libspeexdsp-dev
Build-Conflicts: libsnmp4.2-dev, libsnmp-dev
Vcs-Git: https://salsa.debian.org/debian/wireshark -b debian/master
Vcs-Browser: https://salsa.debian.org/debian/wireshark.git
Homepage: https://www.wireshark.org/

Package: wireshark-common
Architecture: any
Depends: debconf,
         libcap2-bin [linux-any],
         libwireshark0 (>= ${binary:Version}),
         libwiretap0 (>= ${binary:Version}),
         ${misc:Depends},
         ${shlibs:Depends}
Recommends: wireshark (>= ${binary:Version}) | tshark (>= ${binary:Version})
Breaks: wireshark (<< 2.0.0~),
        wireshark-gtk (<< 3.0.0),
        wireshark-qt (<< 2.0.0~rc3+g841d5e1)
Replaces: wireshark (<< 2.0.0~),
          wireshark-qt (<< 2.0.0~rc3+g841d5e1)
Description: network traffic analyzer - common files
 Wireshark is a network "sniffer" - a tool that captures and analyzes
 packets off the wire. Wireshark can decode too many protocols to list
 here.
 .
 This package provides files common to both wireshark and tshark
 (the console version).

Package: wireshark
Architecture: any
<<<<<<< HEAD
Depends: wireshark-qt (= ${binary:Version}),
         ${misc:Depends}
Description: network traffic analyzer - meta-package
 Wireshark is a network "sniffer" - a tool that captures and analyzes
 packets off the wire. Wireshark can decode too many protocols to list
 here.
 .
 This is a meta-package for Wireshark.

Package: wireshark-qt
Architecture: any
Depends: libqt5svg5,
         wireshark-common (= ${binary:Version}),
         ${misc:Depends},
         ${shlibs:Depends}
Recommends: libcap2-bin,
            libqt5multimedia5-plugins,
            rsplib-tools,
            subnetcalc,
            traceroute,
            whois
Replaces: wireshark (<< 2.0.0~),
          wireshark-gtk (<< 3.0.0~)
Breaks: wireshark (<< 2.0.0~),
        wireshark-gtk (<< 3.0.0~)
Description: network traffic analyzer - Qt version
=======
Depends: ${shlibs:Depends},
         ${misc:Depends},
         wireshark-common (= ${binary:Version}),
         libqt5svg5
Recommends: libqt5multimedia5-plugins
Breaks: wireshark-qt,
        wireshark-gtk (<< 3.0.0~)
Replaces: wireshark-qt,
          wireshark-gtk (<< 3.0.0~)
Description: network traffic analyzer - graphical interface
>>>>>>> d2eb8944
 Wireshark is a network "sniffer" - a tool that captures and analyzes
 packets off the wire. Wireshark can decode too many protocols to list
 here.

Package: tshark
Architecture: any
Depends: wireshark-common (= ${binary:Version}),
         ${misc:Depends},
         ${shlibs:Depends}
Description: network traffic analyzer - console version
 Wireshark is a network "sniffer" - a tool that captures and analyzes
 packets off the wire. Wireshark can decode too many protocols to list
 here.
 .
 This package provides the console version of wireshark, named
 "tshark".

Package: wireshark-dev
Architecture: any
Section: devel
Depends: libglib2.0-dev,
         libpcap0.8-dev,
         libwireshark-dev,
         libwiretap-dev,
         omniidl (>= 4.0.1-2),
         python3-ply,
         python3:any,
         snacc,
         ${misc:Depends}
Description: network traffic analyzer - development tools
 Wireshark is a network "sniffer" - a tool that captures and analyzes
 packets off the wire. Wireshark can decode too many protocols to list
 here.
 .
 This package provides idl2wrs and other files necessary for developing
 new packet dissectors.

<<<<<<< HEAD
Package: wireshark-dbg
Architecture: any
Section: debug
Depends: wireshark-common (= ${binary:Version}) | wireshark (= ${binary:Version}) | tshark (= ${binary:Version}),
         ${misc:Depends}
Description: network traffic analyzer - debug symbols
 Wireshark is a network "sniffer" - a tool that captures and analyzes
 packets off the wire. Wireshark can decode too many protocols to list
 here.
 .
 This package contains stripped debugging symbols for all Wireshark
 programs and libraries.

=======
>>>>>>> d2eb8944
Package: wireshark-doc
Architecture: all
Multi-Arch: foreign
Section: doc
Depends: ${misc:Depends}
Description: network traffic analyzer - documentation
 Wireshark is a network "sniffer" - a tool that captures and analyzes
 packets off the wire. Wireshark can decode too many protocols to list
 here.
 .
 This package contains Wireshark User's guide, Wireshark Developer's Guide
 and the Lua Reference.

Package: libwireshark0
Section: libs
Architecture: any
Multi-Arch: same
Pre-Depends: ${misc:Pre-Depends}
Depends: libwireshark-data (>= ${source:Version}),
         libwsutil0 (>= ${source:Version}),
         ${misc:Depends},
         ${shlibs:Depends}
Suggests: wireshark-doc (>= ${source:Version})
Description: network packet dissection library -- shared library
 The libwireshark library provides the network packet dissection services
 developed by the Wireshark project.

Package: libwsutil0
Section: libs
Architecture: any
Multi-Arch: same
Pre-Depends: ${misc:Pre-Depends}
Depends: ${misc:Depends},
         ${shlibs:Depends}
Description: network packet dissection utilities library -- shared library
 The libwsutil library provides utility functions for libwireshark0.

Package: libwsutil-dev
Section: libdevel
Architecture: any
Depends: libwsutil0 (= ${binary:Version}),
         ${misc:Depends}
Breaks: libwireshark-dev (<< 3.7.0~)
Replaces: libwireshark-dev (<< 3.7.0~)
Description: network packet dissection utilities library -- development files
 The libwsutil library provides utility functions for libwireshark6.
 .
 This package contains the static library and the C header files that are
 needed for applications to use the libwsutil library.

Package: libwireshark-data
Section: libs
Architecture: all
Multi-Arch: foreign
Depends: ${misc:Depends}
Suggests: snmp-mibs-downloader
Description: network packet dissection library -- data files
 The libwireshark library provides the network packet dissection services
 developed by the Wireshark project.
 .
 This package contains the platform independent files.

Package: libwireshark-dev
Section: libdevel
Depends: libwireshark0 (= ${binary:Version}),
         libwiretap-dev,
         libwsutil-dev,
         ${misc:Depends}
Architecture: any
Description: network packet dissection library -- development files
 The "libwireshark" library provides the network packet dissection services
 developed by the Wireshark project.
 .
 This package contains the static library and the C header files that are
 needed for applications to use libwireshark services.

Package: libwiretap0
Section: libs
Architecture: any
Multi-Arch: same
Pre-Depends: ${misc:Pre-Depends}
Depends: ${misc:Depends},
         ${shlibs:Depends}
Description: network packet capture library -- shared library
 Wiretap, part of the Wireshark project, is a library that allows one to
 read and write several packet capture file formats.
 .
 Supported formats are:
  * Libpcap
  * Sniffer
  * LANalyzer
  * Network Monitor
  * "snoop"
  * "iptrace"
  * Sniffer Basic (NetXRay)/Windows Sniffer Pro
  * RADCOM WAN/LAN Analyzers
  * Lucent/Ascend access products
  * HP-UX nettl
  * Toshiba ISDN Router
  * ISDN4BSD "i4btrace" utility
  * Cisco Secure Intrusion Detection System iplogging facility
  * pppd logs (pppdump-format files)
  * VMS TCPTRACE
  * DBS Etherwatch (text format)
  * Catapult DCT2000 (.out files)
 .
 Wiretap's shortcomings are: no filter capability and no support for packet
 capture.

Package: libwiretap-dev
Section: libdevel
Depends: libwiretap0 (= ${binary:Version}),
         libwsutil-dev,
         ${misc:Depends}
Architecture: any
Description: network packet capture library -- development files
 Wiretap, part of the Wireshark project, is a library that allows one to
 read and write several packet capture file formats.
 .
 Supported formats are:
  * Libpcap
  * Sniffer
  * LANalyzer
  * Network Monitor
  * "snoop"
  * "iptrace"
  * Sniffer Basic (NetXRay)/Windows Sniffer Pro
  * RADCOM WAN/LAN Analyzers
  * Lucent/Ascend access products
  * HP-UX nettl
  * Toshiba ISDN Router
  * ISDN4BSD "i4btrace" utility
  * Cisco Secure Intrusion Detection System iplogging facility
  * pppd logs (pppdump-format files)
  * VMS TCPTRACE
  * DBS Etherwatch (text format)
  * Catapult DCT2000 (.out files)
 .
 Wiretap's shortcomings are: no filter capability and no support for packet
 capture.
 .
 This package contains the static library and the C header files.<|MERGE_RESOLUTION|>--- conflicted
+++ resolved
@@ -11,6 +11,7 @@
  docbook-xsl (>= 1.64.1.0-0), docbook-xml, libxml2-utils, libpcre2-dev,
  libcap2-dev [linux-any] | libcap-dev (>= 2.17) [linux-any], lsb-release,
  quilt, libparse-yapp-perl,
+# libgnutls28-dev >= 3.2.14-1 is GPLv2+ compatible.
  libgnutls28-dev (>= 3.2.14-1~),
  libgcrypt-dev, libkrb5-dev, liblua5.2-dev, libsmi2-dev,
  libmaxminddb-dev, dpkg-dev (>= 1.16.1~), libsystemd-dev | libsystemd-journal-dev,
@@ -26,18 +27,14 @@
 
 Package: wireshark-common
 Architecture: any
-Depends: debconf,
-         libcap2-bin [linux-any],
-         libwireshark0 (>= ${binary:Version}),
-         libwiretap0 (>= ${binary:Version}),
-         ${misc:Depends},
-         ${shlibs:Depends}
+Depends: ${shlibs:Depends}, ${misc:Depends}, libwireshark0 (>= ${binary:Version}),
+ libwiretap0 (>= ${binary:Version}), debconf, libcap2-bin [linux-any]
 Recommends: wireshark (>= ${binary:Version}) | tshark (>= ${binary:Version})
 Breaks: wireshark (<< 2.0.0~),
         wireshark-gtk (<< 3.0.0),
         wireshark-qt (<< 2.0.0~rc3+g841d5e1)
 Replaces: wireshark (<< 2.0.0~),
-          wireshark-qt (<< 2.0.0~rc3+g841d5e1)
+        wireshark-qt (<< 2.0.0~rc3+g841d5e1)
 Description: network traffic analyzer - common files
  Wireshark is a network "sniffer" - a tool that captures and analyzes
  packets off the wire. Wireshark can decode too many protocols to list
@@ -48,34 +45,6 @@
 
 Package: wireshark
 Architecture: any
-<<<<<<< HEAD
-Depends: wireshark-qt (= ${binary:Version}),
-         ${misc:Depends}
-Description: network traffic analyzer - meta-package
- Wireshark is a network "sniffer" - a tool that captures and analyzes
- packets off the wire. Wireshark can decode too many protocols to list
- here.
- .
- This is a meta-package for Wireshark.
-
-Package: wireshark-qt
-Architecture: any
-Depends: libqt5svg5,
-         wireshark-common (= ${binary:Version}),
-         ${misc:Depends},
-         ${shlibs:Depends}
-Recommends: libcap2-bin,
-            libqt5multimedia5-plugins,
-            rsplib-tools,
-            subnetcalc,
-            traceroute,
-            whois
-Replaces: wireshark (<< 2.0.0~),
-          wireshark-gtk (<< 3.0.0~)
-Breaks: wireshark (<< 2.0.0~),
-        wireshark-gtk (<< 3.0.0~)
-Description: network traffic analyzer - Qt version
-=======
 Depends: ${shlibs:Depends},
          ${misc:Depends},
          wireshark-common (= ${binary:Version}),
@@ -86,16 +55,13 @@
 Replaces: wireshark-qt,
           wireshark-gtk (<< 3.0.0~)
 Description: network traffic analyzer - graphical interface
->>>>>>> d2eb8944
  Wireshark is a network "sniffer" - a tool that captures and analyzes
  packets off the wire. Wireshark can decode too many protocols to list
  here.
 
 Package: tshark
 Architecture: any
-Depends: wireshark-common (= ${binary:Version}),
-         ${misc:Depends},
-         ${shlibs:Depends}
+Depends: ${shlibs:Depends}, ${misc:Depends}, wireshark-common (= ${binary:Version})
 Description: network traffic analyzer - console version
  Wireshark is a network "sniffer" - a tool that captures and analyzes
  packets off the wire. Wireshark can decode too many protocols to list
@@ -107,15 +73,9 @@
 Package: wireshark-dev
 Architecture: any
 Section: devel
-Depends: libglib2.0-dev,
-         libpcap0.8-dev,
-         libwireshark-dev,
-         libwiretap-dev,
-         omniidl (>= 4.0.1-2),
-         python3-ply,
-         python3:any,
-         snacc,
-         ${misc:Depends}
+Depends: ${misc:Depends}, omniidl (>= 4.0.1-2), libpcap0.8-dev,
+ libglib2.0-dev, python3:any, python3-ply, snacc,
+ libwireshark-dev, libwiretap-dev
 Description: network traffic analyzer - development tools
  Wireshark is a network "sniffer" - a tool that captures and analyzes
  packets off the wire. Wireshark can decode too many protocols to list
@@ -124,22 +84,6 @@
  This package provides idl2wrs and other files necessary for developing
  new packet dissectors.
 
-<<<<<<< HEAD
-Package: wireshark-dbg
-Architecture: any
-Section: debug
-Depends: wireshark-common (= ${binary:Version}) | wireshark (= ${binary:Version}) | tshark (= ${binary:Version}),
-         ${misc:Depends}
-Description: network traffic analyzer - debug symbols
- Wireshark is a network "sniffer" - a tool that captures and analyzes
- packets off the wire. Wireshark can decode too many protocols to list
- here.
- .
- This package contains stripped debugging symbols for all Wireshark
- programs and libraries.
-
-=======
->>>>>>> d2eb8944
 Package: wireshark-doc
 Architecture: all
 Multi-Arch: foreign
@@ -158,10 +102,8 @@
 Architecture: any
 Multi-Arch: same
 Pre-Depends: ${misc:Pre-Depends}
-Depends: libwireshark-data (>= ${source:Version}),
-         libwsutil0 (>= ${source:Version}),
-         ${misc:Depends},
-         ${shlibs:Depends}
+Depends: ${shlibs:Depends}, ${misc:Depends}, libwireshark-data (>= ${source:Version}),
+ libwsutil0 (>= ${source:Version})
 Suggests: wireshark-doc (>= ${source:Version})
 Description: network packet dissection library -- shared library
  The libwireshark library provides the network packet dissection services
@@ -172,16 +114,14 @@
 Architecture: any
 Multi-Arch: same
 Pre-Depends: ${misc:Pre-Depends}
-Depends: ${misc:Depends},
-         ${shlibs:Depends}
+Depends: ${shlibs:Depends}, ${misc:Depends}
 Description: network packet dissection utilities library -- shared library
  The libwsutil library provides utility functions for libwireshark0.
 
 Package: libwsutil-dev
 Section: libdevel
 Architecture: any
-Depends: libwsutil0 (= ${binary:Version}),
-         ${misc:Depends}
+Depends: ${misc:Depends} , libwsutil0 (= ${binary:Version})
 Breaks: libwireshark-dev (<< 3.7.0~)
 Replaces: libwireshark-dev (<< 3.7.0~)
 Description: network packet dissection utilities library -- development files
@@ -195,6 +135,7 @@
 Architecture: all
 Multi-Arch: foreign
 Depends: ${misc:Depends}
+#Recommends: geoip-database-contrib # Only includes legacy?
 Suggests: snmp-mibs-downloader
 Description: network packet dissection library -- data files
  The libwireshark library provides the network packet dissection services
@@ -204,10 +145,8 @@
 
 Package: libwireshark-dev
 Section: libdevel
-Depends: libwireshark0 (= ${binary:Version}),
-         libwiretap-dev,
-         libwsutil-dev,
-         ${misc:Depends}
+Depends: ${misc:Depends}, libwsutil-dev, libwiretap-dev,
+ libwireshark0 (= ${binary:Version})
 Architecture: any
 Description: network packet dissection library -- development files
  The "libwireshark" library provides the network packet dissection services
@@ -221,8 +160,7 @@
 Architecture: any
 Multi-Arch: same
 Pre-Depends: ${misc:Pre-Depends}
-Depends: ${misc:Depends},
-         ${shlibs:Depends}
+Depends: ${shlibs:Depends}, ${misc:Depends}
 Description: network packet capture library -- shared library
  Wiretap, part of the Wireshark project, is a library that allows one to
  read and write several packet capture file formats.
@@ -251,9 +189,7 @@
 
 Package: libwiretap-dev
 Section: libdevel
-Depends: libwiretap0 (= ${binary:Version}),
-         libwsutil-dev,
-         ${misc:Depends}
+Depends: ${misc:Depends}, libwsutil-dev, libwiretap0 (= ${binary:Version})
 Architecture: any
 Description: network packet capture library -- development files
  Wiretap, part of the Wireshark project, is a library that allows one to
