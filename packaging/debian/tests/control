Tests: tshark
Depends: tshark

Tests: gui
<<<<<<< HEAD
Depends: at-spi2-core,
         wireshark-qt,
         xauth,
         xvfb
=======
Depends: wireshark, xvfb, xauth, at-spi2-core
>>>>>>> d2eb8944
<|MERGE_RESOLUTION|>--- conflicted
+++ resolved
@@ -2,11 +2,4 @@
 Depends: tshark
 
 Tests: gui
-<<<<<<< HEAD
-Depends: at-spi2-core,
-         wireshark-qt,
-         xauth,
-         xvfb
-=======
-Depends: wireshark, xvfb, xauth, at-spi2-core
->>>>>>> d2eb8944
+Depends: wireshark, xvfb, xauth, at-spi2-core